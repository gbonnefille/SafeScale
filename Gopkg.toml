--- conflicted
+++ resolved
@@ -52,12 +52,8 @@
 
 [[override]]
   name = "github.com/gophercloud/gophercloud"
-<<<<<<< HEAD
-  revision = "39db44929bf62867520de8607bd519217a78f802"
-=======
   branch = "master"
 #  source = "github.com/oscarpicas/gophercloud.git"
->>>>>>> 57612fc2
 
 [[constraint]]
   name = "github.com/gorilla/websocket"
