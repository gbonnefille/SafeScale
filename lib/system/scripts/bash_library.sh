--- conflicted
+++ resolved
@@ -983,13 +983,8 @@
 # --------
 # Workaround for associative array not exported in bash
 declare -x SERIALIZED_FACTS=$(mktemp)
-<<<<<<< HEAD
-factsCleanup() {
-	rm -f "$SERIALIZED_FACTS" &>/dev/null
-=======
 function factsCleanup() {
 	rm -f "$SERIALIZED_FACTS" &>/dev/null || true
->>>>>>> e2aaadf8
 }
 trap factsCleanup exit
 # --------
