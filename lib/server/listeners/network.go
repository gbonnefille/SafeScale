--- conflicted
+++ resolved
@@ -19,24 +19,15 @@
 import (
 	"context"
 	"fmt"
-<<<<<<< HEAD
-	"github.com/CS-SI/SafeScale/lib/server/resources/abstract"
-	"github.com/asaskevich/govalidator"
-=======
 	"net"
 
->>>>>>> 1796156f
 	googleprotobuf "github.com/golang/protobuf/ptypes/empty"
 	"github.com/sirupsen/logrus"
 
 	"github.com/CS-SI/SafeScale/lib/protocol"
-<<<<<<< HEAD
-	networkfactory "github.com/CS-SI/SafeScale/lib/server/resources/factories/network"
-=======
 	"github.com/CS-SI/SafeScale/lib/server/resources/abstract"
 	networkfactory "github.com/CS-SI/SafeScale/lib/server/resources/factories/network"
 	subnetfactory "github.com/CS-SI/SafeScale/lib/server/resources/factories/subnet"
->>>>>>> 1796156f
 	"github.com/CS-SI/SafeScale/lib/server/resources/operations/converters"
 	srvutils "github.com/CS-SI/SafeScale/lib/server/utils"
 	"github.com/CS-SI/SafeScale/lib/utils/debug"
@@ -122,15 +113,6 @@
 	rn, xerr := networkfactory.New(svc)
 	if xerr != nil {
 		return nil, xerr
-<<<<<<< HEAD
-	}
-
-	req := abstract.NetworkRequest{
-		Name:          in.GetName(),
-		CIDR:          in.GetCidr(),
-		DNSServers:    in.GetDnsServers(),
-		KeepOnFailure: in.GetKeepOnFailure(),
-=======
 	}
 
 	cidr := in.GetCidr()
@@ -143,14 +125,11 @@
 		CIDR:       cidr,
 		DNSServers: in.GetDnsServers(),
 		//KeepOnFailure: in.GetKeepOnFailure(),
->>>>>>> 1796156f
 	}
 	if xerr = rn.Create(task, req); xerr != nil {
 		return nil, xerr
 	}
 
-<<<<<<< HEAD
-=======
 	defer func() {
 		if err != nil && !in.GetKeepOnFailure() {
 			derr := rn.Delete(task)
@@ -184,7 +163,6 @@
 		}
 	}
 
->>>>>>> 1796156f
 	tracer.Trace("Network '%s' successfully created.", networkName)
 	return rn.ToProtocol(task)
 }
