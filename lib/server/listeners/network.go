--- conflicted
+++ resolved
@@ -110,8 +110,6 @@
 	//	return nil, xerr
 	//}
 
-<<<<<<< HEAD
-=======
 	cidr := in.GetCidr()
 	if cidr == "" {
 		cidr = defaultCIDR
@@ -123,23 +121,9 @@
 		DNSServers:    in.GetDnsServers(),
 		KeepOnFailure: in.GetKeepOnFailure(),
 	}
->>>>>>> 9baf6878
 	rn, xerr := networkfactory.New(svc)
 	if xerr != nil {
 		return nil, xerr
-	}
-<<<<<<< HEAD
-
-	cidr := in.GetCidr()
-	if cidr == "" {
-		cidr = defaultCIDR
-	}
-
-	req := abstract.NetworkRequest{
-		Name:       in.GetName(),
-		CIDR:       cidr,
-		DNSServers: in.GetDnsServers(),
-		//KeepOnFailure: in.GetKeepOnFailure(),
 	}
 	if xerr = rn.Create(task, req); xerr != nil {
 		return nil, xerr
@@ -155,44 +139,6 @@
 	}()
 
 	if !in.GetNoSubnet() {
-		logrus.Debugf("Creating default Subnet of Network '%s'", req.Name)
-
-		_, networkNet, _ := net.ParseCIDR(cidr)
-		subnetNet, xerr := netretry.FirstIncludedSubnet(*networkNet, 1)
-		if xerr != nil {
-			return nil, fail.Wrap(xerr, "failed to derive the CIDR of the Subnet from Network CIDR '%s'", in.GetCidr())
-		}
-
-		rs, xerr := subnetfactory.New(svc)
-		if xerr != nil {
-			return nil, xerr
-		}
-		req := abstract.SubnetRequest{
-			Network: rn.GetID(),
-			Name:    in.GetName(),
-			CIDR:    subnetNet.String(),
-		}
-		xerr = rs.Create(task, req, "", nil)
-		if xerr != nil {
-			return nil, fail.Wrap(xerr, "failed to create subnet '%s'", req.Name)
-		}
-	}
-
-=======
-	if xerr = rn.Create(task, req); xerr != nil {
-		return nil, xerr
-	}
-
-	defer func() {
-		if err != nil && !in.GetKeepOnFailure() {
-			derr := rn.Delete(task)
-			if derr != nil {
-				_ = fail.ToError(err).AddConsequence(fail.Wrap(derr, "cleaning up on failure, failed to delete Network '%s'", in.GetName()))
-			}
-		}
-	}()
-
-	if !in.GetNoSubnet() {
 		_, networkNet, _ := net.ParseCIDR(cidr)
 		subnetNet, xerr := netretry.FirstIncludedSubnet(*networkNet, 1)
 		if xerr != nil {
@@ -217,7 +163,6 @@
 		}
 	}
 
->>>>>>> 9baf6878
 	tracer.Trace("Network '%s' successfully created.", networkName)
 	return rn.ToProtocol(task)
 }
@@ -262,11 +207,7 @@
 	//	return nil, err
 	//}
 
-<<<<<<< HEAD
-	rn, xerr := networkfactory.New(svc)
-=======
 	networks, xerr := networkfactory.List(task, svc)
->>>>>>> 9baf6878
 	if xerr != nil {
 		return nil, xerr
 	}
@@ -319,11 +260,7 @@
 	defer job.Close()
 	task := job.GetTask()
 
-<<<<<<< HEAD
-	tracer := debug.NewTracer(task, true /*tracing.SjouldTrace("listeners.network")*/, "(%s)", refLabel).WithStopwatch().Entering()
-=======
 	tracer := debug.NewTracer(task, true /*tracing.ShouldTrace("listeners.network")*/, "(%s)", refLabel).WithStopwatch().Entering()
->>>>>>> 9baf6878
 	defer tracer.Exiting()
 	defer fail.OnExitLogError(&err, tracer.TraceMessage())
 
@@ -380,11 +317,6 @@
 	//	},
 	//	nil,
 	//)
-<<<<<<< HEAD
-	rn, xerr := networkfactory.Load(task, job.GetService(), ref)
-	if xerr != nil {
-		return empty, xerr
-=======
 	rn, xerr := networkfactory.Load(task, svc, ref)
 	if xerr != nil {
 		switch xerr.(type) {
@@ -415,7 +347,6 @@
 		default:
 			return empty, xerr
 		}
->>>>>>> 9baf6878
 	}
 	if xerr = rn.Delete(task); xerr != nil {
 		return empty, xerr
