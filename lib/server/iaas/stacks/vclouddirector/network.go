// +build ignore
/*
 * Copyright 2018-2020, CS Systemes d'Information, http://csgroup.eu
 *
 * Licensed under the Apache License, Version 2.0 (the "License");
 * you may not use this file except in compliance with the License.
 * You may obtain a copy of the License at
 *
 *     http://www.apache.org/licenses/LICENSE-2.0
 *
 * Unless required by applicable law or agreed to in writing, software
 * distributed under the License is distributed on an "AS IS" BASIS,
 * WITHOUT WARRANTIES OR CONDITIONS OF ANY KIND, either express or implied.
 * See the License for the specific language governing permissions and
 * limitations under the License.
 */

package vclouddirector

import (
	"fmt"
	"net"
	"strings"

	"github.com/sirupsen/logrus"

	"github.com/vmware/go-vcloud-director/govcd"
	"github.com/vmware/go-vcloud-director/types/v56"

	"github.com/CS-SI/SafeScale/lib/server/resources/abstract"
	"github.com/CS-SI/SafeScale/lib/utils"
	"github.com/CS-SI/SafeScale/lib/utils/fail"
)

func (s *Stack) getOrgVdc() (govcd.Org, govcd.Vdc, fail.Error) {
	org, err := govcd.GetOrgByName(s.EbrcService, s.AuthOptions.ProjectName)
	if err != nil {
		return govcd.Org{}, govcd.Vdc{}, normalizeError(err)
	}

	vdc, err := org.GetVdcByName(s.AuthOptions.ProjectID)
	if err != nil {
		return govcd.Org{}, govcd.Vdc{}, normalizeError(err)
	}

	return org, vdc, nil
}

func (s *Stack) findVAppNames() ([]string, fail.Error) {
	_, vdc, xerr := s.getOrgVdc()
	if xerr != nil {
		return []string{}, xerr
	}

	var vappNames []string

	res, err := vdc.Query(map[string]string{"type": "vApp", "format": "records"})
	if err != nil {
		return vappNames, normalizeError(err)
	}

	if res.Results != nil {
		r := res.Results
		for _, app := range r.VAppRecord {
			vappNames = append(vappNames, app.Name)
		}
	}

	return vappNames, nil
}

// TODO: move to compute.go
func (s *Stack) findVmNames() ([]string, fail.Error) {
	_, vdc, xerr := s.getOrgVdc()
	if xerr != nil {
		return []string{}, xerr
	}

	var vmNames []string

	res, err := vdc.Query(map[string]string{"type": "vm", "format": "records"})
	if err != nil {
		return vmNames, normalizeError(err)
	}
	if res.Results != nil {
		r := res.Results
		for _, vm := range r.VMRecord {
			vmNames = append(vmNames, vm.Name)
		}
	}

	return vmNames, nil
}

// TODO: move to compute.go
func (s *Stack) findVMByID(id string) (govcd.VM, fail.Error) {
	var vm govcd.VM

	if strings.Contains(id, ":vapp:") {
		return s.findVMByIDS(id)
	}

	vmnames, err := s.findVmNames()
	if err != nil {
		return vm, nil
	}

	for _, vmname := range vmnames {
		vm, err := s.findVMByName(vmname)
		if err != nil {
			continue
		}
		if vm.VM != nil {
			if vm.VM.ID == id {
				return vm, nil
			}
		}
	}

	return vm, nil
}

// TODO: move to compute.go
func (s *Stack) findVMByIDS(id string) (govcd.VM, fail.Error) {
	_, vdc, err := s.getOrgVdc()
	if err != nil {
		return govcd.VM{}, normalizeError(err)
	}

	vm, err := vdc.FindDefaultVMByVAppID(id)
	if err != nil {
		return govcd.VM{}, normalizeError(err)
	}

	return vm, nil
}

// TODO: move to compute.go
func (s *Stack) findVMByName(id string) (govcd.VM, fail.Error) {
	_, vdc, err := s.getOrgVdc()

	appNames, err := s.findVAppNames()
	if err != nil {
		return govcd.VM{}, normalizeError(err)
	}

	var vm govcd.VM

	for _, appName := range appNames {
		nvapp, err := vdc.FindVAppByName(appName)
		if err != nil {
			continue
		}
		vm, err = vdc.FindVMByName(nvapp, id)
		if err != nil || utils.IsEmpty(vm) {
			continue
		}
		break
	}

	return vm, nil
}

// TODO: move to compute.go
func (s *Stack) findDiskByID(id string) (*govcd.Disk, fail.Error) {
	_, vdc, xerr := s.getOrgVdc()
	if xerr != nil {
		return nil, xerr
	}

	res, err := vdc.Query(map[string]string{"type": "disk", "format": "records"})
	if err != nil {
		return nil, normalizeError(err)
	}
	if res.Results != nil {
		r := res.Results
		for _, drec := range r.DiskRecord {
			fdi, err := vdc.FindDiskByHREF(drec.HREF)
			if err != nil {
				continue
			}
			if fdi.Disk.Id == id {
				return fdi, nil
			}
		}
	}

	return nil, fail.NewError("disk with id '%s' not found", id)
}

// TODO: move to compute.go
func (s *Stack) findDiskByName(name string) (*govcd.Disk, fail.Error) {
	_, vdc, xerr := s.getOrgVdc()
	if xerr != nil {
		return nil, xerr
	}

	res, err := vdc.Query(map[string]string{"type": "disk", "format": "records"})
	if err != nil {
		return nil, normalizeError(err)
	}
	if res.Results != nil {
		r := res.Results
		for _, drec := range r.DiskRecord {
			if drec.Name == name {
				return normalizeError(vdc.FindDiskByHREF(drec.HREF))
			}
		}
	}

	return nil, fail.NewError("disk with name '%s' not found", name)
}

func (s *Stack) findEdgeGatewayNames() ([]string, fail.Error) {
	_, vdc, xerr := s.getOrgVdc()
	if xerr != nil {
		return []string{}, xerr
	}

	var gateways []string

	res, err := vdc.Query(map[string]string{"type": "edgeGateway", "format": "records"})
	if err != nil {
		return gateways, normalizeError(err)
	}
	if res.Results != nil {
		r := res.Results
		for _, egr := range r.EdgeGatewayRecord {
			gateways = append(gateways, egr.Name)
		}
	}

	return gateways, nil
}

func (s *Stack) getPublicIPs() (types.IPRanges, error) {
	_, vdc, err := s.getOrgVdc()
	if err != nil {
		return types.IPRanges{}, err
	}

	names, err := s.findEdgeGatewayNames()
	if err != nil {
		return types.IPRanges{}, err
	}
	if len(names) == 0 {
		return types.IPRanges{}, fail.NewError("No edge gateway found")
	}

	eg, err := vdc.FindEdgeGateway(names[0])
	if err != nil {
		return types.IPRanges{}, normalizeError(err)
	}

	gins := eg.EdgeGateway.Configuration.GatewayInterfaces
	for _, gif := range gins.GatewayInterface {
		if gif.SubnetParticipation.IPRanges != nil {
			return *gif.SubnetParticipation.IPRanges, nil
		}
	}

	return types.IPRanges{}, fail.NewError("No public IPs found")
}

func ipv4MaskString(m []byte) (string, fail.Error) {
	if len(m) != 4 {
		return "", fail.InvalidParameterError("m", "must be 4 bytes")
	}

	return fmt.Sprintf("%d.%d.%d.%d", m[0], m[1], m[2], m[3]), nil
}

func toIPRange(cidr string) (types.IPRanges, fail.Error) {
	ip, ipnet, err := net.ParseCIDR(cidr)
	if err != nil {
		return types.IPRanges{}, fail.ToError(err)
	}
	var first net.IP
	var last net.IP
	found := false
	for ip := ip.Mask(ipnet.Mask); ipnet.Contains(ip); inc(ip) {
		if !found {
			found = true
			first = dupIP(ip)
		}
		last = dupIP(ip)
	}

	ipRange := make([]*types.IPRange, 0, 1)

	if first == nil || last == nil {
		return types.IPRanges{}, fail.NewError("error processing network mask")
	}

	ipr := types.IPRange{
		StartAddress: first.String(),
		EndAddress:   last.String(),
	}

	ipRange = append(ipRange, &ipr)

	ipRanges := types.IPRanges{
		IPRange: ipRange,
	}

	return ipRanges, nil
}

func inc(ip net.IP) {
	for j := len(ip) - 1; j >= 0; j-- {
		ip[j]++
		if ip[j] > 0 {
			break
		}
	}
}

func dupIP(ip net.IP) net.IP {
	dup := make(net.IP, len(ip))
	copy(dup, ip)
	return dup
}

func getGateway(cidr string) (net.IP, fail.Error) {
	ip, ipnet, err := net.ParseCIDR(cidr)
	if err != nil {
		return net.IP{}, fail.ToError(err)
	}
	var first net.IP
	found := false
	for ip := ip.Mask(ipnet.Mask); ipnet.Contains(ip); inc(ip) {
		if !found && isGatewayIP(ip) {
			found = true
			first = dupIP(ip)
			break
		}
	}

	return first, nil
}

func toValidIPRange(cidr string) (types.IPRanges, error) {
	ip, ipnet, err := net.ParseCIDR(cidr)
	if err != nil {
		return types.IPRanges{}, fail.ToError(err)
	}
	var first net.IP
	var last net.IP
	found := false
	for ip := ip.Mask(ipnet.Mask); ipnet.Contains(ip); inc(ip) {
		if !found && !isReservedIP(ip) {
			found = true
			first = dupIP(ip)
		}
		if !isReservedIP(ip) {
			last = dupIP(ip)
		}
	}

	ipRange := make([]*types.IPRange, 0, 1)

	if first == nil || last == nil {
		return types.IPRanges{}, fail.NewError("error processing network mask")
	}

	ipr := types.IPRange{
		StartAddress: first.String(),
		EndAddress:   last.String(),
	}

	ipRange = append(ipRange, &ipr)

	ipRanges := types.IPRanges{
		IPRange: ipRange,
	}

	return ipRanges, nil
}

func isGatewayIP(ip net.IP) bool {
	gwip := false
	if ip[len(ip)-1] == 1 {
		gwip = true
	}
	return gwip
}

func isReservedIP(ip net.IP) bool {
	reserved := false
	if ip[len(ip)-1] == 0 || ip[len(ip)-1] == 1 || ip[len(ip)-1] == 255 {
		reserved = true
	}
	return reserved
}

func getLinks(org govcd.Org, typed string) ([]types.Link, fail.Error) {
	var result []types.Link

	for _, item := range org.Org.Link {
		if strings.Contains(item.Type, typed) {
			result = append(result, *item)
		}
	}

	return result, nil
}

// CreateNetwork creates a network named name
func (s *Stack) CreateNetwork(req abstract.NetworkRequest) (network *abstract.Network, xerr fail.Error) {
	if s == nil {
		return nil, fail.InvalidInstanceError()
	}

	// TODO: use concurrency.Tracer
	logrus.Debug("vclouddirector.Client.CreateSubnet() called")
	defer logrus.Debug("vclouddirector.Client.CreateSubnet() done")

	org, vdc, xerr := s.getOrgVdc()
	if xerr != nil {
		return nil, xerr
	}
	if utils.IsEmpty(org) || utils.IsEmpty(vdc) {
		return nil, fail.NewError("Error recovering information")
	}

	// Check if network is already there
	refs, xerr := getLinks(org, "vcloud.orgNetwork")
	if xerr != nil {
		return nil, xerr
	}
	for _, ref := range refs {
		if req.Name == ref.Name {
			return nil, fail.DuplicateError("network '%s' already exists", req.Name)
		}
	}

	// Get edge gateway name
	edgeGatewayName := ""
	res, err := vdc.Query(map[string]string{"type": "edgeGateway", "format": "records"})
	if err != nil {
		return nil, normalizeError(err)
	}
	if res.Results != nil {
		r := res.Results
		for _, egr := range r.EdgeGatewayRecord {
			edgeGatewayName = egr.Name
		}
	}

	var edgeGateway govcd.EdgeGateway
	if edgeGatewayName != "" {
		edgeGateway, err = vdc.FindEdgeGateway(edgeGatewayName)
		if err != nil {
			return nil, fail.Wrap(err, "unable to recover gateway")
		}
	}

	// Checks if IPRanges is valid...
	_, networkDesc, err := net.ParseCIDR(req.CIDR)
	if err != nil {
		return nil, fail.Wrap(err, "failed to create subnet '%s (%s)'", req.Name, req.CIDR)
	}

	stringMask, err := ipv4MaskString(networkDesc.Mask)
	if err != nil {
		return nil, fail.Wrap(err, "Invalid ipv4 mask")
	}

	gwIP, _ := getGateway(req.CIDR)

	var dns []string
	for _, adns := range s.Config.DNSList {
		if adns != "" {
			dns = append(dns, adns)
		}
	}

	dns = append(dns, "8.8.4.4")
	dns = append(dns, "1.1.1.1")

	orgVDCNetwork := &types.OrgVDCNetwork{
		Xmlns: "http://www.vmware.com/vcloud/v1.5",
		Name:  req.Name,
		EdgeGateway: &types.Reference{
			HREF: edgeGateway.EdgeGateway.HREF,
		},
		Configuration: &types.NetworkConfiguration{
			FenceMode: "natRouted",
			IPScopes: &types.IPScopes{
				IPScope: types.IPScope{
					IsInherited: false,
					Gateway:     gwIP.String(),
					Netmask:     stringMask,
					DNS1:        dns[0],
					DNS2:        dns[1],
					DNSSuffix:   "",
					IPRanges:    &types.IPRanges{},
				},
			},
			BackwardCompatibilityMode: true,
		},
		IsShared: false,
	}

	err = vdc.CreateOrgVDCNetworkWait(orgVDCNetwork)
	if err != nil {
		return nil, normalizeError(err)
	}

	// Starting from here, delete network if exit with error
	defer func() {
		if err != nil {
			createdNet, derr := vdc.FindVDCNetwork(req.Name)
			if derr != nil {
				logrus.Errorf("failed to delete network during cleanup '%s' : '%v'", req.Name, normalizeError(derr))
			}

			cleanTask, derr := createdNet.Delete()
			if derr != nil {
				logrus.Errorf("failed to delete network during cleanup '%s' : '%v'", req.Name, normalizeError(derr))
			}

			derr = cleanTask.WaitTaskCompletion()
			if derr != nil {
				logrus.Errorf("failed to delete network during cleanup '%s' : '%v'", req.Name, normalizeError(derr))
			}
		}
	}()

	createdNetwork, err := vdc.FindVDCNetwork(req.Name)
	if err != nil {
		return nil, normalizeError(err)
	}

	ran, xerr := toValidIPRange(req.CIDR)
	if xerr != nil {
		return nil, xerr
	}

	var dhcpPool []interface{}
	item := make(map[string]interface{})

	item["start_address"] = ran.IPRange[0].StartAddress
	item["end_address"] = ran.IPRange[0].EndAddress

	dhcpPool = append(dhcpPool, item)

	dhcpthing, err := edgeGateway.AddDhcpPool(createdNetwork.OrgVDCNetwork, dhcpPool)
	if err != nil {
		return nil, normalizeError(err)
	}
	err = dhcpthing.WaitTaskCompletion()
	if err != nil {
		return nil, normalizeError(err)
	}

	defer func() {
		if err != nil {
			var flush []interface{}
			dtask, derr := edgeGateway.DeleteDhcpPool(createdNetwork.OrgVDCNetwork, flush)
			if derr != nil {
				logrus.Errorf("failed to delete network during cleanup '%s' : '%v'", req.Name, normalizeError(derr))
			}
			derr = dtask.WaitTaskCompletion()
			if derr != nil {
				logrus.Errorf("failed to delete network during cleanup '%s' : '%v'", req.Name, normalizeError(derr))
			}
		}
	}()

	// FIXME: Configure SNAT before powering on

	iprange, xerr := s.getPublicIPs()
	if xerr != nil {
		return nil, xerr
	}
	natTask, err := edgeGateway.AddNATMapping("SNAT", req.CIDR, iprange.IPRange[0].StartAddress)
	if err != nil {
		return nil, normalizeError(err)
	}
	err = natTask.WaitTaskCompletion()
	if err != nil {
		return nil, normalizeError(err)
	}

	defer func() {
		if xerr != nil {
			dtask, derr := edgeGateway.RemoveNATMapping("SNAT", req.CIDR, iprange.IPRange[0].StartAddress, "")
			if derr != nil {
				logrus.Errorf("failed to delete network during cleanup '%s' : '%v'", req.Name, normalizeError(derr))
			}
			derr = dtask.WaitTaskCompletion()
			if derr != nil {
				logrus.Errorf("failed to delete network during cleanup '%s' : '%v'", req.Name, normalizeError(derr))
			}
		}
	}()

	network = abstract.NewNetwork()

	// FIXME Remove this, get info from recently created network
	network.ID = createdNetwork.OrgVDCNetwork.ID
	network.Name = req.Name
	network.CIDR = req.CIDR

	return network, nil
}

// InspectNetwork returns the network identified by ref (id or name)
func (s *Stack) InspectNetwork(ref string) (*abstract.Network, fail.Error) {
	if s == nil {
		return nil, fail.InvalidInstanceError()
	}

	// TODO: use concurrency.Tracer
	logrus.Debug("vclouddirector.Client.InspectNetwork() called")
	defer logrus.Debug("vclouddirector.Client.InspectNetwork() done")

	org, err := govcd.GetOrgByName(s.EbrcService, s.AuthOptions.ProjectName)
	if err != nil {
		return nil, normalizeError(err)
	}

	vdc, err := org.GetVdcByName(s.AuthOptions.ProjectID)
	if err != nil {
		return nil, normalizeError(err)
	}

	res, err := vdc.Query(map[string]string{"type": "orgNetwork", "format": "records"})
	if err != nil {
		return nil, normalizeError(err)
	}
	if res.Results != nil {
		for _, li := range res.Results.Link {
			if li.Name == ref {
				newnet := &abstract.Network{
					ID:        li.ID,
					Name:      li.Name,
					CIDR:      "",
					GatewayID: "",
					IPVersion: 0,
				}
				return newnet, nil
			}
		}
	}

	return nil, abstract.ResourceNotFoundError("network", ref)
}

// GetNetworkByName returns the network identified by ref (id or name)
func (s *Stack) GetNetworkByName(ref string) (*abstract.Network, fail.Error) {
	if s == nil {
		return nil, fail.InvalidInstanceError()
	}

	// TODO: use concurrency.Tracer
	logrus.Debug("vclouddirector.Client.InspectSubnetByName() called")
	defer logrus.Debug("vclouddirector.Client.InspectSubnetByName() done")

	_, vdc, err := s.getOrgVdc()
	if err != nil {
		return nil, normalizeError(err)
	}

	onet, err := vdc.FindVDCNetwork(ref)
	if err != nil {
		if strings.Contains(err.Error(), "can't find") {
			return nil, abstract.ResourceNotFoundError("network", ref)
		} else {
			return nil, normalizeError(err)
		}
	}

	newnet := &abstract.Network{
		ID:   onet.OrgVDCNetwork.ID,
		Name: onet.OrgVDCNetwork.Name,
	}
	return newnet, nil
}

// ListNetworks lists available networks
func (s *Stack) ListNetworks() ([]*abstract.Network, fail.Error) {
	if s == nil {
		return nil, fail.InvalidInstanceError()
	}

	// TODO: use concurrency.Tracer
	logrus.Debug("vclouddirector.Client.ListSubnets() called")
	defer logrus.Debug("vclouddirector.Client.ListSubnets() done")

	org, err := govcd.GetOrgByName(s.EbrcService, s.AuthOptions.ProjectName)
	if err != nil {
		return nil, normalizeError(err)
	}

	refs, xerr := getLinks(org, "vcloud.orgNetwork")
	if xerr != nil {
		return nil, xerr
	}

	var nets []*abstract.Network
	for _, ref := range refs {
		newnet := &abstract.Network{
			ID:        ref.ID,
			Name:      ref.Name,
			CIDR:      "",
			GatewayID: "",
			IPVersion: 0,
		}
		nets = append(nets, newnet)
	}

	return nets, nil
}

// DeleteNetwork deletes the network identified by id
func (s *Stack) DeleteNetwork(ref string) fail.Error {
	if s == nil {
		return fail.InvalidInstanceError()
	}

	// TODO: use concurrency.Tracer
	logrus.Debug("vclouddirector.Client.DeleteSubnet() called")
	defer logrus.Debug("vclouddirector.Client.DeleteSubnet() done")

	_, vdc, xerr := s.getOrgVdc()
	if xerr != nil {
		return xerr
	}

	nett2, err := vdc.FindVDCNetwork(ref)
	if err != nil {
		return normalizeError(err)
	}

	task, err := nett2.Delete()
	if err != nil {
		return normalizeError(err)
	}
	err = task.WaitTaskCompletion()
	if err != nil {
		return normalizeError(err)
	}

	return nil
}

// VPL: has to disappear
// // CreateGateway creates a public Gateway for a private network
// func (s *Stack) CreateGateway(req abstract.GatewayRequest, sizing *abstract.SizingRequirements) (host *abstract.Host, content *userdata.Content, err error) {
//	logrus.Debug("vclouddirector.Client.CreateGateway() called")
//	defer logrus.Debug("vclouddirector.Client.CreateGateway() done")
//
//	if s == nil {
//		return nil, nil, fail.InvalidInstanceError()
//	}
//
//	if req.Network == nil {
//		return nil, nil, fail.InvalidParameterError("req.Network", "cannot be nil")
//	}
//	gwname := strings.Split(req.Name, ".")[0]   // req.Name may contain a FQDN...
//	if gwname == "" {
//		gwname = "gw-" + req.Network.Name
//	}
//
//	hostReq := abstract.HostRequest{
//		ImageID:      req.ImageID,
//		KeyPair:      req.KeyPair,
//		HostName:     req.Name,
//		ResourceName: gwname,
//		TemplateID:   req.TemplateID,
//		Networks:     []*abstract.Network{req.Network},
//		PublicIP:     true,
//	}
//	if sizing != nil && sizing.MinDiskSize > 0 {
//		hostReq.DiskSize = sizing.MinDiskSize
//	}
//	host, userData, err := s.CreateHost(hostReq)
//	if err != nil {
//		switch err.(type) {
//		case fail.ErrInvalidRequest:
//			return nil, userData, err
//		default:
//			return nil, userData, fail.Errorf(fmt.Sprintf("Error creating gateway : %s", openstack.ProviderErrorToString(err)), err)
//		}
//	}
//
//	// Updates Host Property propsv1.HostSizing
//	err = host.Properties.LockForWrite(hostproperty.SizingV1).ThenUse(func(clonable data.Clonable) error {
//		hostSizingV1 := clonable.(*propsv1.HostSizing)
//		hostSizingV1.Template = req.TemplateID
//		return nil
//	})
//	if err != nil {
//		return nil, userData, fail.Wrap(err, fmt.Sprintf("error creating gateway : %s", err))
//	}
//
//	return host, userData, err
// }
//
// // DeleteGateway delete the public gateway referenced by ref (id or name)
// func (s *Stack) DeleteGateway(ref string) error {
//	if s == nil {
//		return fail.InvalidInstanceError()
//	}
//
//	return s.DeleteHost(ref)
// }

<<<<<<< HEAD
func (s *Stack) CreateVIP(s1 string, s2 string) (*abstract.VirtualIP, fail.Error) {
=======
func (s *Stack) CreateVIP(string, string, string, []string) (*abstract.VirtualIP, fail.Error) {
>>>>>>> 9baf6878
	return nil, fail.NotImplementedError("CreateVIP() not implemented yet") // FIXME: Technical debt
}

func (s *Stack) AddPublicIPToVIP(ip *abstract.VirtualIP) fail.Error {
	return fail.NotImplementedError("AddPublicIPToVIP() not implemented yet") // FIXME: Technical debt
}

func (s *Stack) BindHostToVIP(ip *abstract.VirtualIP, s2 string) fail.Error {
	return fail.NotImplementedError("BindHostToVIP() not implemented yet") // FIXME: Technical debt
}

func (s *Stack) UnbindHostFromVIP(ip *abstract.VirtualIP, s2 string) fail.Error {
	return fail.NotImplementedError("UnbindHostFromVIP() not implemented yet") // FIXME: Technical debt
}

func (s *Stack) DeleteVIP(ip *abstract.VirtualIP) fail.Error {
	return fail.NotImplementedError("DeleteVIP() not implemented yet") // FIXME: Technical debt
}<|MERGE_RESOLUTION|>--- conflicted
+++ resolved
@@ -808,11 +808,7 @@
 //	return s.DeleteHost(ref)
 // }
 
-<<<<<<< HEAD
-func (s *Stack) CreateVIP(s1 string, s2 string) (*abstract.VirtualIP, fail.Error) {
-=======
 func (s *Stack) CreateVIP(string, string, string, []string) (*abstract.VirtualIP, fail.Error) {
->>>>>>> 9baf6878
 	return nil, fail.NotImplementedError("CreateVIP() not implemented yet") // FIXME: Technical debt
 }
 
