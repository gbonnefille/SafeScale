--- conflicted
+++ resolved
@@ -270,11 +270,7 @@
 	msgSuccess := fmt.Sprintf("Host resource '%s' created successfully", request.ResourceName)
 
 	if len(request.Subnets) == 0 && !request.PublicIP {
-<<<<<<< HEAD
-		return nil, userData, abstract.ResourceInvalidRequestError("host creation", "cannot create a host without network and without public access (would be unreachable)")
-=======
 		return nullAhf, nullUdc, abstract.ResourceInvalidRequestError("host creation", "cannot create a host without public IP or without attached network")
->>>>>>> 9baf6878
 	}
 
 	// Validating name of the host
@@ -362,20 +358,6 @@
 		return nil, userData, xerr
 	}
 
-<<<<<<< HEAD
-	// Gets security group to use by default
-	// FUTURE: allow user to define default security group in tenants.json file ?
-	var securityGroups []string
-	if request.IsGateway || request.PublicIP {
-		sgName := request.ResourceName + abstract.HostDefaultSecurityGroupNameSuffix
-		asg, xerr := s.InspectSecurityGroup(sgName)
-		if xerr != nil {
-			return nil, userData, fail.Wrap(xerr, "failed to load default Security Group '%s' for host; must be created first", sgName)
-		}
-		securityGroups = append(securityGroups, asg.ID)
-	}
-
-=======
 	//// Gets security group to use by default
 	//// FUTURE: allow user to define default security group in tenants.json file ?
 	//var securityGroups []string
@@ -388,7 +370,6 @@
 	//	securityGroups = append(securityGroups, asg.ID)
 	//}
 	//
->>>>>>> 9baf6878
 	// defines creation options
 	srvOpts := serverCreateOpts{
 		Name: request.ResourceName,
@@ -696,23 +677,14 @@
 	var errors []error
 	for subnetID, subnetName := range completedHost.Subnet.SubnetsByID {
 		if subnetName == "" {
-<<<<<<< HEAD
-			network, xerr := s.InspectNetwork(subnetID)
-=======
 			subnet, xerr := s.InspectSubnet(subnetID)
->>>>>>> 9baf6878
 			if xerr != nil {
 				logrus.Errorf("failed to get network '%s'", subnetID)
 				errors = append(errors, xerr)
 				continue
 			}
-<<<<<<< HEAD
-			completedHost.Subnet.SubnetsByID[subnetID] = network.Name
-			completedHost.Subnet.SubnetsByName[network.Name] = subnetID
-=======
 			completedHost.Subnet.SubnetsByID[subnetID] = subnet.Name
 			completedHost.Subnet.SubnetsByName[subnet.Name] = subnetID
->>>>>>> 9baf6878
 		}
 	}
 	if len(errors) > 0 {
