--- conflicted
+++ resolved
@@ -19,10 +19,7 @@
 import (
 	"fmt"
 	"sort"
-<<<<<<< HEAD
-=======
 	"strings"
->>>>>>> 9baf6878
 
 	"github.com/antihax/optional"
 	"github.com/outscale/osc-sdk-go/osc"
@@ -34,12 +31,6 @@
 )
 
 // CreateVIP ...
-<<<<<<< HEAD
-func (s *Stack) CreateVIP(subnetID string, name string) (_ *abstract.VirtualIP, xerr fail.Error) {
-	if s == nil {
-		return nil, fail.InvalidInstanceError()
-	}
-=======
 func (s *Stack) CreateVIP(networkID, subnetID, name string, securityGroups []string) (_ *abstract.VirtualIP, xerr fail.Error) {
 	if s == nil {
 		return nil, fail.InvalidInstanceError()
@@ -51,7 +42,6 @@
 	if name = strings.TrimSpace(name); name == "" {
 		return nil, fail.InvalidParameterError("name", "cannot be empty string")
 	}
->>>>>>> 9baf6878
 
 	tracer := debug.NewTracer(nil, tracing.ShouldTrace("stacks.outscale"), "(%s, '%s')", subnetID, name).WithStopwatch().Entering()
 	defer tracer.Exiting()
@@ -62,22 +52,14 @@
 		return nil, xerr
 	}
 
-<<<<<<< HEAD
-	group, xerr := s.getNetworkSecurityGroup(subnet.ID)
-=======
 	//group, xerr := s.getNetworkSecurityGroup(subnet.ID)
->>>>>>> 9baf6878
 	if xerr != nil {
 		return nil, xerr
 	}
 	createNicRequest := osc.CreateNicRequest{
 		Description:      name,
 		SubnetId:         subnet.ID,
-<<<<<<< HEAD
-		SecurityGroupIds: []string{group.SecurityGroupId},
-=======
 		SecurityGroupIds: securityGroups,
->>>>>>> 9baf6878
 	}
 	res, _, err := s.client.NicApi.CreateNic(s.auth, &osc.CreateNicOpts{
 		CreateNicRequest: optional.NewInterface(createNicRequest),
@@ -105,11 +87,7 @@
 	return &abstract.VirtualIP{
 		ID:        nic.NicId,
 		PrivateIP: nic.PrivateIps[0].PrivateIp,
-<<<<<<< HEAD
-		NetworkID: subnet.ID,
-=======
 		SubnetID:  subnet.ID,
->>>>>>> 9baf6878
 		Hosts:     nil,
 		PublicIP:  "",
 	}, nil
