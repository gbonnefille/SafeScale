--- conflicted
+++ resolved
@@ -57,8 +57,6 @@
 	NetworkID string `json:"network_id,omitempty"`
 }
 
-<<<<<<< HEAD
-=======
 // HasDefaultNetwork returns true if the stack as a default network set (coming from tenants file)
 func (s *Stack) HasDefaultNetwork() bool {
 	return false
@@ -69,7 +67,6 @@
 	return nil, fail.NotFoundError("no default network in Stack")
 }
 
->>>>>>> 9baf6878
 // CreateNetwork creates a network named name
 func (s *Stack) CreateNetwork(req abstract.NetworkRequest) (newNet *abstract.Network, xerr fail.Error) {
 	if s == nil {
@@ -525,17 +522,10 @@
 	subnet = abstract.NewSubnet()
 	if s == nil {
 		return subnet, fail.InvalidInstanceError()
-<<<<<<< HEAD
 	}
 	if id == "" {
 		return subnet, fail.InvalidParameterError("id", "cannot be empty string")
 	}
-=======
-	}
-	if id == "" {
-		return subnet, fail.InvalidParameterError("id", "cannot be empty string")
-	}
->>>>>>> 9baf6878
 
 	defer debug.NewTracer(nil, tracing.ShouldTrace("stack.network"), "(%s)", id).WithStopwatch().Entering().Exiting()
 
@@ -842,11 +832,7 @@
 }
 
 // BindSecurityGroupToSubnet binds a security group to a subnet
-<<<<<<< HEAD
-func (s Stack) BindSecurityGroupToSubnet(subnetID string, sgParam stacks.SecurityGroupParameter) fail.Error {
-=======
 func (s Stack) BindSecurityGroupToSubnet(sgParam stacks.SecurityGroupParameter, subnetID string) fail.Error {
->>>>>>> 9baf6878
 	//if s == nil {
 	//	return fail.InvalidInstanceError()
 	//}
@@ -877,11 +863,7 @@
 }
 
 // UnbindSecurityGroupFromSubnet unbinds a security group from a subnet
-<<<<<<< HEAD
-func (s Stack) UnbindSecurityGroupFromSubnet(subnetID string, sgParam stacks.SecurityGroupParameter) fail.Error {
-=======
 func (s Stack) UnbindSecurityGroupFromSubnet(sgParam stacks.SecurityGroupParameter, subnetID string) fail.Error {
->>>>>>> 9baf6878
 	//if s == nil {
 	//	return fail.InvalidInstanceError()
 	//}
@@ -908,7 +890,6 @@
 		},
 		temporal.GetCommunicationTimeout(),
 	)
-<<<<<<< HEAD
 }
 
 // BindSecurityGroupToSubnet binds a security group to a subnet
@@ -970,8 +951,6 @@
 		},
 		temporal.GetCommunicationTimeout(),
 	)
-=======
->>>>>>> 9baf6878
 }
 
 // CreateVIP creates a private virtual IP
@@ -990,19 +969,11 @@
 		return nil, fail.InvalidParameterError("name", "cannot be empty string")
 	}
 
-<<<<<<< HEAD
-	sgName := name + abstract.VIPDefaultSecurityGroupNameSuffix
-	asg, xerr := s.InspectSecurityGroup(sgName)
-	if xerr != nil {
-		return nil, fail.Wrap(xerr, "failed to get Security Group '%s' for VIP '%s'; must be created first", sgName, name)
-	}
-=======
 	//sgName := name + abstract.VIPDefaultSecurityGroupNameSuffix
 	//asg, xerr := s.InspectSecurityGroup(sgName)
 	//if xerr != nil {
 	//	return nil, fail.Wrap(xerr, "failed to get Security Group '%s' for VIP '%s'; must be created first", sgName, name)
 	//}
->>>>>>> 9baf6878
 
 	var port *ports.Port
 	xerr := netretry.WhileCommunicationUnsuccessfulDelay1Second(
