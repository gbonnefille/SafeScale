/*
 * Copyright 2018-2021, CS Systemes d'Information, http://csgroup.eu
 *
 * Licensed under the Apache License, Version 2.0 (the "License");
 * you may not use this file except in compliance with the License.
 * You may obtain a copy of the License at
 *
 *     http://www.apache.org/licenses/LICENSE-2.0
 *
 * Unless required by applicable law or agreed to in writing, software
 * distributed under the License is distributed on an "AS IS" BASIS,
 * WITHOUT WARRANTIES OR CONDITIONS OF ANY KIND, either express or implied.
 * See the License for the specific language governing permissions and
 * limitations under the License.
 */

package openstack

import (
	"net"
	"strings"

	"github.com/sirupsen/logrus"

	"github.com/gophercloud/gophercloud"
	"github.com/gophercloud/gophercloud/openstack/networking/v2/extensions/layer3/routers"
	"github.com/gophercloud/gophercloud/openstack/networking/v2/networks"
	"github.com/gophercloud/gophercloud/openstack/networking/v2/ports"
	"github.com/gophercloud/gophercloud/openstack/networking/v2/subnets"
	"github.com/gophercloud/gophercloud/pagination"

	"github.com/CS-SI/SafeScale/lib/server/iaas/stacks"
	"github.com/CS-SI/SafeScale/lib/server/resources/abstract"
	"github.com/CS-SI/SafeScale/lib/server/resources/enums/ipversion"
	"github.com/CS-SI/SafeScale/lib/utils/debug"
	"github.com/CS-SI/SafeScale/lib/utils/debug/tracing"
	"github.com/CS-SI/SafeScale/lib/utils/fail"
	"github.com/CS-SI/SafeScale/lib/utils/retry"
	"github.com/CS-SI/SafeScale/lib/utils/strprocess"
	"github.com/CS-SI/SafeScale/lib/utils/temporal"
)

// RouterRequest represents a router request
type RouterRequest struct {
	Name string `json:"name,omitempty"`
	// NetworkID is the Network ID which the router gateway is connected to.
	NetworkID string `json:"network_id,omitempty"`
}

// Router represents a router
type Router struct {
	ID   string `json:"id,omitempty"`
	Name string `json:"name,omitempty"`
	// NetworkID is the Network ID which the router gateway is connected to.
	NetworkID string `json:"network_id,omitempty"`
}

// HasDefaultNetwork returns true if the Stack as a default network set (coming from tenants file)
func (s Stack) HasDefaultNetwork() bool {
	return false
}

// GetDefaultNetwork returns the *abstract.Network corresponding to the default network
func (s Stack) GetDefaultNetwork() (*abstract.Network, fail.Error) {
	// FIXME: support default network
	return nil, fail.NotFoundError("no default network in Stack")
}

// CreateNetwork creates a network named name
func (s Stack) CreateNetwork(req abstract.NetworkRequest) (newNet *abstract.Network, xerr fail.Error) {
	nullAN := abstract.NewNetwork()
	if s.IsNull() {
		return nullAN, fail.InvalidInstanceError()
	}

	tracer := debug.NewTracer(nil, tracing.ShouldTrace("Stack.network"), "(%s)", req.Name).WithStopwatch().Entering()
	defer tracer.Exiting()

	// Checks if CIDR is valid...
	if req.CIDR != "" {
		_, _, err := net.ParseCIDR(req.CIDR)
		if err != nil {
			return nullAN, fail.Wrap(err, "failed to create subnet '%s (%s)': %s", req.Name, req.CIDR)
		}
	} else { // CIDR is empty, choose the first Class C one possible
		tracer.Trace("CIDR is empty, choosing one...")
		req.CIDR = "192.168.1.0/24"
		tracer.Trace("CIDR chosen for network is '%s'", req.CIDR)
	}

	// We specify a name and that it should forward packets
	state := true
	opts := networks.CreateOpts{
		Name:         req.Name,
		AdminStateUp: &state,
	}

	// Creates the network
	var network *networks.Network
	xerr = stacks.RetryableRemoteCall(
		func() (innerErr error) {
			network, innerErr = networks.Create(s.NetworkClient, opts).Extract()
			return innerErr
		},
		NormalizeError,
	)
	if xerr != nil {
		return nullAN, fail.Wrap(xerr, "failed to create network '%s'", req.Name)
	}

	// Starting from here, delete network if exit with error
	defer func() {
		if xerr != nil {
			derr := stacks.RetryableRemoteCall(
				func() error {
					return networks.Delete(s.NetworkClient, network.ID).ExtractErr()
				},
				NormalizeError,
			)
			if derr != nil {
				logrus.Errorf("failed to delete Network '%s': %v", req.Name, derr)
				_ = xerr.AddConsequence(derr)
			}
		}
	}()

	newNet = abstract.NewNetwork()
	newNet.ID = network.ID
	newNet.Name = network.Name
	newNet.CIDR = req.CIDR
	return newNet, nil
}

// InspectNetworkByName ...
func (s Stack) InspectNetworkByName(name string) (*abstract.Network, fail.Error) {
	nullAN := abstract.NewNetwork()
	if s.IsNull() {
		return nullAN, fail.InvalidInstanceError()
	}
	if name == "" {
		return nullAN, fail.InvalidParameterError("name", "cannot be empty string")
	}

	defer debug.NewTracer(nil, tracing.ShouldTrace("Stack.network"), "(%s)", name).WithStopwatch().Entering().Exiting()

	// Gophercloud doesn't propose the way to get a host by name, but OpenStack knows how to do it...
	r := networks.GetResult{}
	xerr := stacks.RetryableRemoteCall(
		func() error {
			_, r.Err = s.ComputeClient.Get(s.NetworkClient.ServiceURL("networks?name="+name), &r.Body, &gophercloud.RequestOpts{
				OkCodes: []int{200, 203},
			})
			return r.Err
		},
		NormalizeError,
	)
	if xerr != nil {
		switch xerr.(type) {
		case *fail.ErrForbidden:
			return nullAN, abstract.ResourceForbiddenError("network", name)
		default:
			return nullAN, fail.NewError("query for network '%s' failed: %v", name, r.Err)
		}
	}

	nets, found := r.Body.(map[string]interface{})["networks"].([]interface{})
	if found && len(nets) > 0 {
		entry, ok := nets[0].(map[string]interface{})
		if !ok {
			return nullAN, fail.InvalidParameterError("Body['networks']", "is not a map[string]")
		}
		id, ok := entry["id"].(string)
		if !ok {
			return nullAN, fail.InvalidParameterError("entry['id']", "is not a string")
		}
		return s.InspectNetwork(id)
	}
	return nullAN, abstract.ResourceNotFoundError("network", name)
}

// InspectNetwork returns the network identified by id
func (s Stack) InspectNetwork(id string) (*abstract.Network, fail.Error) {
	nullAN := abstract.NewNetwork()
	if s.IsNull() {
		return nullAN, fail.InvalidInstanceError()
	}
	if id == "" {
		return nullAN, fail.InvalidParameterError("id", "cannot be empty string")
	}

	defer debug.NewTracer(nil, tracing.ShouldTrace("Stack.network"), "(%s)", id).WithStopwatch().Entering().Exiting()

	// If not found, we look for any network from provider
	// 1st try with id
	var network *networks.Network
	xerr := stacks.RetryableRemoteCall(
		func() (innerErr error) {
			network, innerErr = networks.Get(s.NetworkClient, id).Extract()
			return innerErr
		},
		NormalizeError,
	)
	if xerr != nil {
		switch xerr.(type) {
		case *fail.ErrNotFound:
			// continue
			fail.Ignore(xerr)
		default:
			return nullAN, xerr
		}
	}
	if network != nil && network.ID != "" {
		newNet := abstract.NewNetwork()
		newNet.ID = network.ID
		newNet.Name = network.Name
		return newNet, nil
	}

	// At this point, no network has been found with given reference
	errNotFound := abstract.ResourceNotFoundError("network", id)
	// logrus.Debug(errNotFound)
	return nullAN, errNotFound
}

// ListNetworks lists available networks
func (s Stack) ListNetworks() ([]*abstract.Network, fail.Error) {
	var emptySlice []*abstract.Network
	if s.IsNull() {
		return emptySlice, fail.InvalidInstanceError()
	}

	defer debug.NewTracer(nil, tracing.ShouldTrace("Stack.network"), "").WithStopwatch().Entering().Exiting()

	// Retrieve a pager (i.e. a paginated collection)
	var netList []*abstract.Network
	xerr := stacks.RetryableRemoteCall(
		func() error {
			innerErr := networks.List(s.NetworkClient, networks.ListOpts{}).EachPage(
				func(page pagination.Page) (bool, error) {
					networkList, err := networks.ExtractNetworks(page)
					if err != nil {
						return false, err
					}

					for _, n := range networkList {
						if n.ID == s.ProviderNetworkID {
							continue
						}

						newNet := abstract.NewNetwork()
						newNet.ID = n.ID
						newNet.Name = n.Name

						netList = append(netList, newNet)
					}
					return true, nil
				},
			)
			return innerErr
		},
		NormalizeError,
	)
	if xerr != nil {
		return emptySlice, xerr
	}

	return netList, nil
}

// DeleteNetwork deletes the network identified by id
func (s Stack) DeleteNetwork(id string) fail.Error {
	if s.IsNull() {
		return fail.InvalidInstanceError()
	}
	if id == "" {
		return fail.InvalidParameterError("id", "cannot be empty string")
	}

	defer debug.NewTracer(nil, tracing.ShouldTrace("Stack.network"), "(%s)", id).WithStopwatch().Entering().Exiting()

	var network *networks.Network
	xerr := stacks.RetryableRemoteCall(
		func() (innerErr error) {
			network, innerErr = networks.Get(s.NetworkClient, id).Extract()
			return innerErr
		},
		NormalizeError,
	)
	if xerr != nil {
		logrus.Errorf("failed to get Network '%s': %+v", id, xerr)
		return xerr
	}

	sns, xerr := s.ListSubnets(id)
	if xerr != nil {
		xerr = fail.Wrap(xerr, "failed to list Subnets of Network '%s'", network.Name)
		logrus.Debugf(strprocess.Capitalize(xerr.Error()))
		return xerr
	}
	if len(sns) > 0 {
		return fail.InvalidRequestError("cannot delete a Network '%s': there are Subnets in it", network.Name)
	}

	xerr = stacks.RetryableRemoteCall(
		func() error {
			return networks.Delete(s.NetworkClient, id).ExtractErr()
		},
		NormalizeError,
	)
	if xerr != nil {
		xerr = fail.Wrap(xerr, "failed to delete Network '%s'", network.Name)
		logrus.Debugf(strprocess.Capitalize(xerr.Error()))
		return xerr
	}

	return nil
}

// ToGophercloudIPVersion converts ipversion.Enum (corresponding to SafeScale abstract) to gophercloud.IPVersion
// if v is invalid, returns gophercloud.IPv4
func ToGophercloudIPVersion(v ipversion.Enum) gophercloud.IPVersion {
	switch v {
	case ipversion.IPv6:
		return gophercloud.IPv6
	case ipversion.IPv4:
		fallthrough
	default:
		return gophercloud.IPv4
	}
}

// ToAbstractIPVersion converts an int representation of IPVersion to an ipversion.Enum
// if v is invalid, returns ipversion.sIPv4
func ToAbstractIPVersion(v int) ipversion.Enum {
	switch v {
	case 6:
		return ipversion.IPv6
	case 4:
		fallthrough
	default:
		return ipversion.IPv4
	}
}

// CreateSubnet creates a subnet
func (s Stack) CreateSubnet(req abstract.SubnetRequest) (newNet *abstract.Subnet, xerr fail.Error) {
	nullAS := abstract.NewSubnet()
	if s.IsNull() {
		return nullAS, fail.InvalidInstanceError()
	}

	tracer := debug.NewTracer(nil, tracing.ShouldTrace("Stack.network"), "(%s)", req.Name).WithStopwatch().Entering()
	defer tracer.Exiting()

	// Checks if CIDR is valid...
	if _, _, err := net.ParseCIDR(req.CIDR); err != nil {
		return nullAS, fail.ConvertError(err)
	}

	// If req.IPVersion contains invalid value, force to IPv4
	var ipVersion gophercloud.IPVersion
	switch ToGophercloudIPVersion(req.IPVersion) {
	case gophercloud.IPv6:
		ipVersion = gophercloud.IPv6
	case gophercloud.IPv4:
		fallthrough
	default:
		ipVersion = gophercloud.IPv4
	}

	// You must associate a new subnet with an existing network - to do this you
	// need its UUID. You must also provide a well-formed CIDR value.
	dhcp := true
	opts := subnets.CreateOpts{
		NetworkID:  req.NetworkID,
		CIDR:       req.CIDR,
		IPVersion:  ipVersion,
		Name:       req.Name,
		EnableDHCP: &dhcp,
	}
	if len(req.DNSServers) > 0 {
		opts.DNSNameservers = req.DNSServers
	}

	if !s.cfgOpts.UseLayer3Networking {
		noGateway := ""
		opts.GatewayIP = &noGateway
	}

	var subnet *subnets.Subnet
	// Execute the operation and get back a subnets.Subnet struct
	xerr = stacks.RetryableRemoteCall(
		func() (innerErr error) {
			subnet, innerErr = subnets.Create(s.NetworkClient, opts).Extract()
			return innerErr
		},
		NormalizeError,
	)
	if xerr != nil {
		return nullAS, xerr
	}

	// Starting from here, delete subnet if exit with error
	defer func() {
		if xerr != nil {
			derr := s.DeleteSubnet(subnet.ID)
			if derr != nil {
				wrapErr := fail.Wrap(derr, "cleaning up on failure, failed to delete Subnet '%s'", subnet.Name)
				logrus.Error(wrapErr.Error())
				_ = xerr.AddConsequence(wrapErr)
			}
		}
	}()

	if s.cfgOpts.UseLayer3Networking {
		router, xerr := s.createRouter(RouterRequest{
			Name:      subnet.ID,
			NetworkID: s.ProviderNetworkID,
		})
		if xerr != nil {
			return nullAS, fail.Wrap(xerr, "failed to create router '%s'", subnet.ID)
		}

		// Starting from here, delete router if exit with error
		defer func() {
			if xerr != nil {
				derr := s.deleteRouter(router.ID)
				if derr != nil {
					wrapErr := fail.Wrap(derr, "cleaning up on failure, failed to delete route '%s'", router.Name)
					_ = xerr.AddConsequence(wrapErr)
					logrus.Error(wrapErr.Error())
				}
			}
		}()

		xerr = s.addSubnetToRouter(router.ID, subnet.ID)
		if xerr != nil {
			return nullAS, fail.Wrap(xerr, "failed to add subnet '%s' to router '%s'", subnet.Name, router.Name)
		}
	}

	out := &abstract.Subnet{
		ID:        subnet.ID,
		Name:      subnet.Name,
		IPVersion: ToAbstractIPVersion(subnet.IPVersion),
		CIDR:      subnet.CIDR,
		Network:   subnet.NetworkID,
		Domain:    req.Domain,
	}
	return out, nil
}

func (s Stack) validateCIDR(req abstract.SubnetRequest, network *abstract.Network) fail.Error {
	_, _ /*subnetDesc*/, err := net.ParseCIDR(req.CIDR)
	if err != nil {
		return fail.Wrap(err, "failed to validate CIDR '%s' for Subnet '%s'", req.CIDR, req.Name)
	}
	return nil
}

// InspectSubnet returns the subnet identified by id
func (s Stack) InspectSubnet(id string) (_ *abstract.Subnet, xerr fail.Error) {
	nullAS := abstract.NewSubnet()
	if s.IsNull() {
		return nullAS, fail.InvalidInstanceError()
	}
	if id == "" {
		return nullAS, fail.InvalidParameterError("id", "cannot be empty string")
	}

	defer debug.NewTracer(nil, tracing.ShouldTrace("Stack.network"), "(%s)", id).WithStopwatch().Entering().Exiting()

	as := abstract.NewSubnet()
	var sn *subnets.Subnet
	xerr = stacks.RetryableRemoteCall(
		func() (innerErr error) {
			sn, innerErr = subnets.Get(s.NetworkClient, id).Extract()
			return innerErr
		},
		NormalizeError,
	)
	if xerr != nil {
		return nullAS, xerr
	}

	as.ID = sn.ID
	as.Name = sn.Name
	as.Network = sn.NetworkID
	as.IPVersion = ToAbstractIPVersion(sn.IPVersion)
	as.CIDR = sn.CIDR
	as.DNSServers = sn.DNSNameservers

	return as, nil
}

// InspectSubnetByName ...
func (s Stack) InspectSubnetByName(networkRef, name string) (subnet *abstract.Subnet, xerr fail.Error) {
	nullAS := abstract.NewSubnet()
	if s.IsNull() {
		return nullAS, fail.InvalidInstanceError()
	}
	if name == "" {
		return nullAS, fail.InvalidParameterError("name", "cannot be empty string")
	}

	defer debug.NewTracer(nil, tracing.ShouldTrace("Stack.network"), "(%s)", name).WithStopwatch().Entering().Exiting()

	listOpts := subnets.ListOpts{
		Name: name,
	}
	var an *abstract.Network
	if networkRef != "" {
		an, xerr = s.InspectNetwork(networkRef)
		if xerr != nil {
			switch xerr.(type) { //nolint
			case *fail.ErrNotFound:
				an, xerr = s.InspectNetworkByName(networkRef)
				if xerr != nil {
					return nullAS, xerr
				}
			default:
				return nullAS, xerr
			}
		}

		listOpts.NetworkID = an.ID
	}

	var resp []subnets.Subnet
	xerr = stacks.RetryableRemoteCall(
		func() (innerErr error) {
			var allPages pagination.Page
			if allPages, innerErr = subnets.List(s.NetworkClient, listOpts).AllPages(); innerErr == nil {
				resp, innerErr = subnets.ExtractSubnets(allPages)
			}
			return innerErr
		},
		NormalizeError,
	)
	if xerr != nil {
		return nullAS, xerr
	}

	switch len(resp) {
	case 0:
		msg := "failed to find a Subnet named '%s'"
		if an != nil {
			msg += " in Network '%s'"
			return nullAS, fail.NotFoundError(msg, name, an.Name)
		}
		return nullAS, fail.NotFoundError(msg, name)
	case 1:
		item := resp[0]
		subnet = abstract.NewSubnet()
		subnet.ID = item.ID
		subnet.Network = item.NetworkID
		subnet.Name = name
		subnet.CIDR = item.CIDR
		subnet.DNSServers = item.DNSNameservers
		subnet.IPVersion = ToAbstractIPVersion(item.IPVersion)
		return subnet, nil
	default:
		msg := "more than one Subnet named '%s' found"
		if an != nil {
			msg += " in Network '%s'"
			return nullAS, fail.DuplicateError(msg, name, an.Name)
		}
		return nullAS, fail.DuplicateError(msg, name)
	}
}

// ListSubnets lists available subnets in a network
func (s Stack) ListSubnets(networkID string) ([]*abstract.Subnet, fail.Error) {
	var emptySlice []*abstract.Subnet
	if s.IsNull() {
		return emptySlice, fail.InvalidInstanceError()
	}

	defer debug.NewTracer(nil, tracing.ShouldTrace("Stack.network"), "").WithStopwatch().Entering().Exiting()

	listOpts := subnets.ListOpts{}
	if networkID != "" {
		listOpts.NetworkID = networkID
	}
	var subnetList []*abstract.Subnet
	xerr := stacks.RetryableRemoteCall(
		func() error {
			return subnets.List(s.NetworkClient, listOpts).EachPage(func(page pagination.Page) (bool, error) {
				list, err := subnets.ExtractSubnets(page)
				if err != nil {
					return false, NormalizeError(err)
				}

				for _, subnet := range list {
					item := abstract.NewSubnet()
					item.ID = subnet.ID
					item.Name = subnet.Name
					item.Network = subnet.ID
					item.IPVersion = ToAbstractIPVersion(subnet.IPVersion)
					subnetList = append(subnetList, item)
				}
				return true, nil
			})
		},
		NormalizeError,
	)
	if xerr != nil {
		return emptySlice, xerr
	}
	// VPL: empty subnet list is not an abnormal situation, do not log
	return subnetList, nil
}

// DeleteSubnet deletes the network identified by id
func (s Stack) DeleteSubnet(id string) fail.Error {
	if s.IsNull() {
		return fail.InvalidInstanceError()
	}
	if id == "" {
		return fail.InvalidParameterError("id", "cannot be empty string")
	}

	defer debug.NewTracer(nil, tracing.ShouldTrace("stacks.network") || tracing.ShouldTrace("Stack.openstack"), "(%s)", id).WithStopwatch().Entering().Exiting()
	routerList, _ := s.ListRouters()
	var router *Router
	for _, r := range routerList {
		r := r
		if r.Name == id {
			router = &r
			break
		}
	}
	if router != nil {
		if xerr := s.removeSubnetFromRouter(router.ID, id); xerr != nil {
			return fail.Wrap(xerr, "failed to remove Subnet %s from its router %s", id, router.ID)
		}
		if xerr := s.deleteRouter(router.ID); xerr != nil {
			return fail.Wrap(xerr, "failed to delete router %s associated with Subnet %s", router.ID, id)
		}
	}

	retryErr := retry.WhileUnsuccessful(
		func() error {
			innerXErr := stacks.RetryableRemoteCall(
				func() error {
					return subnets.Delete(s.NetworkClient, id).ExtractErr()
				},
				NormalizeError,
			)
			if innerXErr != nil {
				switch innerXErr.(type) {
				case *fail.ErrInvalidRequest, *fail.ErrDuplicate:
					msg := "hosts or services are still attached"
<<<<<<< HEAD
					logrus.Warnf(strprocess.Capitalize(msg))
					return retry.StopRetryError(abstract.ResourceNotAvailableError("subnet", id), msg)
=======
					return retry.StopRetryError(fail.Wrap(innerXErr, msg))
				case *fail.ErrNotFound:
					// consider a missing Subnet as a successful deletion
					debug.IgnoreError(innerXErr)
>>>>>>> e2aaadf8
				default:
					return innerXErr
				}
			}
			return nil
		},
		temporal.GetDefaultDelay(),
		temporal.GetContextTimeout(),
	)
	if retryErr != nil {
		switch retryErr.(type) {
		case *retry.ErrTimeout:
<<<<<<< HEAD
			return abstract.ResourceTimeoutError("network", id, temporal.GetContextTimeout())
=======
			return fail.Wrap(fail.Cause(retryErr), "timeout")
>>>>>>> e2aaadf8
		case *retry.ErrStopRetry:
			return fail.Wrap(fail.Cause(retryErr), "stopping retries")
		default:
			return retryErr
		}
	}
	return nil
}

// createRouter creates a router satisfying req
func (s Stack) createRouter(req RouterRequest) (*Router, fail.Error) {
	// Create a router to connect external Provider network
	gi := routers.GatewayInfo{
		NetworkID: req.NetworkID,
	}
	state := true
	opts := routers.CreateOpts{
		Name:         req.Name,
		AdminStateUp: &state,
		GatewayInfo:  &gi,
	}
	var router *routers.Router
	xerr := stacks.RetryableRemoteCall(
		func() (innerErr error) {
			router, innerErr = routers.Create(s.NetworkClient, opts).Extract()
			return innerErr
		},
		NormalizeError,
	)
	if xerr != nil {
		return nil, xerr
	}

	logrus.Debugf("Openstack router '%s' (%s) successfully created", router.Name, router.ID)
	return &Router{
		ID:        router.ID,
		Name:      router.Name,
		NetworkID: router.GatewayInfo.NetworkID,
	}, nil
}

// ListRouters lists available routers
func (s Stack) ListRouters() ([]Router, fail.Error) {
	var emptySlice []Router
	if s.IsNull() {
		return emptySlice, fail.InvalidInstanceError()
	}

	var ns []Router
	xerr := stacks.RetryableRemoteCall(
		func() error {
			return routers.List(s.NetworkClient, routers.ListOpts{}).EachPage(
				func(page pagination.Page) (bool, error) {
					list, err := routers.ExtractRouters(page)
					if err != nil {
						return false, err
					}
					for _, r := range list {
						an := Router{
							ID:        r.ID,
							Name:      r.Name,
							NetworkID: r.GatewayInfo.NetworkID,
						}
						ns = append(ns, an)
					}
					return true, nil
				},
			)
		},
		NormalizeError,
	)
	return ns, xerr
}

// deleteRouter deletes the router identified by id
func (s Stack) deleteRouter(id string) fail.Error {
	return stacks.RetryableRemoteCall(
		func() error {
			return routers.Delete(s.NetworkClient, id).ExtractErr()
		},
		NormalizeError,
	)
}

// addSubnetToRouter attaches subnet to router
func (s Stack) addSubnetToRouter(routerID string, subnetID string) fail.Error {
	return stacks.RetryableRemoteCall(
		func() error {
			_, innerErr := routers.AddInterface(s.NetworkClient, routerID, routers.AddInterfaceOpts{
				SubnetID: subnetID,
			}).Extract()
			return innerErr
		},
		NormalizeError,
	)
}

// removeSubnetFromRouter detaches a subnet from router interface
func (s Stack) removeSubnetFromRouter(routerID string, subnetID string) fail.Error {
	return stacks.RetryableRemoteCall(
		func() error {
			_, innerErr := routers.RemoveInterface(s.NetworkClient, routerID, routers.RemoveInterfaceOpts{
				SubnetID: subnetID,
			}).Extract()
			return innerErr
		},
		NormalizeError,
	)
}

// BindSecurityGroupToSubnet binds a security group to a subnet
func (s Stack) BindSecurityGroupToSubnet(sgParam stacks.SecurityGroupParameter, subnetID string) fail.Error {
	if s.IsNull() {
		return fail.InvalidInstanceError()
	}
	if subnetID != "" {
		return fail.InvalidParameterError("subnetID", "cannot be empty string")
	}

	return stacks.RetryableRemoteCall(
		func() error {
			var innerErr error
			// FIXME: bind security group to port associated to subnet
			return innerErr
		},
		NormalizeError,
	)
}

// UnbindSecurityGroupFromSubnet unbinds a security group from a subnet
func (s Stack) UnbindSecurityGroupFromSubnet(sgParam stacks.SecurityGroupParameter, subnetID string) fail.Error {
	if s.IsNull() {
		return fail.InvalidInstanceError()
	}
	if subnetID == "" {
		return fail.InvalidParameterError("subnetID", "cannot be empty string")
	}

	return stacks.RetryableRemoteCall(
		func() error {
			var innerErr error
			// FIXME: unbind security group from port associated to subnet
			return innerErr
		},
		NormalizeError,
	)
}

// CreateVIP creates a private virtual IP
// If public is set to true,
func (s Stack) CreateVIP(networkID, subnetID, name string, securityGroups []string) (*abstract.VirtualIP, fail.Error) {
	nullAVIP := abstract.NewVirtualIP()
	if s.IsNull() {
		return nullAVIP, fail.InvalidInstanceError()
	}
	if networkID = strings.TrimSpace(networkID); networkID == "" {
		return nullAVIP, fail.InvalidParameterError("networkID", "cannot be empty string")
	}
	if subnetID = strings.TrimSpace(subnetID); subnetID == "" {
		return nullAVIP, fail.InvalidParameterError("subnetID", "cannot be empty string")
	}
	if name = strings.TrimSpace(name); name == "" {
		return nullAVIP, fail.InvalidParameterError("name", "cannot be empty string")
	}

	var port *ports.Port
	asu := true
	options := ports.CreateOpts{
		NetworkID:      networkID,
		AdminStateUp:   &asu,
		Name:           name,
		SecurityGroups: &securityGroups,
		FixedIPs:       []ports.IP{{SubnetID: subnetID}},
	}
	xerr := stacks.RetryableRemoteCall(
		func() (innerErr error) {
			port, innerErr = ports.Create(s.NetworkClient, options).Extract()
			return innerErr
		},
		NormalizeError,
	)
	if xerr != nil {
		return nullAVIP, xerr
	}
	vip := abstract.NewVirtualIP()
	vip.ID = port.ID
	vip.PrivateIP = port.FixedIPs[0].IPAddress
	return vip, nil
}

// AddPublicIPToVIP adds a public IP to VIP
func (s Stack) AddPublicIPToVIP(vip *abstract.VirtualIP) fail.Error {
	if s.IsNull() {
		return fail.InvalidInstanceError()
	}

	return fail.NotImplementedError("AddPublicIPToVIP() not implemented yet") // FIXME: Technical debt
}

// BindHostToVIP makes the host passed as parameter an allowed "target" of the VIP
func (s Stack) BindHostToVIP(vip *abstract.VirtualIP, hostID string) fail.Error {
	if s.IsNull() {
		return fail.InvalidInstanceError()
	}
	if vip == nil {
		return fail.InvalidParameterCannotBeNilError("vip")
	}
	if hostID = strings.TrimSpace(hostID); hostID == "" {
		return fail.InvalidParameterError("host", "cannot be empty string")
	}

	var vipPort *ports.Port
	xerr := stacks.RetryableRemoteCall(
		func() (innerErr error) {
			vipPort, innerErr = ports.Get(s.NetworkClient, vip.ID).Extract()
			return innerErr
		},
		NormalizeError,
	)
	if xerr != nil {
		return xerr
	}
	hostPorts, xerr := s.rpcListPorts(ports.ListOpts{
		DeviceID:  hostID,
		NetworkID: vip.NetworkID,
	})
	if xerr != nil {
		return xerr
	}
	addressPair := ports.AddressPair{
		MACAddress: vipPort.MACAddress,
		IPAddress:  vip.PrivateIP,
	}
	for _, p := range hostPorts {
		p := p
		p.AllowedAddressPairs = append(p.AllowedAddressPairs, addressPair)
		xerr = stacks.RetryableRemoteCall(
			func() error {
				_, innerErr := ports.Update(s.NetworkClient, p.ID, ports.UpdateOpts{AllowedAddressPairs: &p.AllowedAddressPairs}).Extract()
				return innerErr
			},
			NormalizeError,
		)
		if xerr != nil {
			return xerr
		}
	}
	return nil
}

// UnbindHostFromVIP removes the bind between the VIP and a host
func (s Stack) UnbindHostFromVIP(vip *abstract.VirtualIP, hostID string) fail.Error {
	if s.IsNull() {
		return fail.InvalidInstanceError()
	}
	if vip == nil {
		return fail.InvalidParameterCannotBeNilError("vip")
	}
	if hostID = strings.TrimSpace(hostID); hostID == "" {
		return fail.InvalidParameterError("host", "cannot be empty string")
	}

	var vipPort *ports.Port
	xerr := stacks.RetryableRemoteCall(
		func() (innerErr error) {
			vipPort, innerErr = ports.Get(s.NetworkClient, vip.ID).Extract()
			return innerErr
		},
		NormalizeError,
	)
	if xerr != nil {
		return xerr
	}
	hostPorts, xerr := s.rpcListPorts(ports.ListOpts{
		DeviceID:  hostID,
		NetworkID: vip.NetworkID,
	})
	if xerr != nil {
		return xerr
	}
	for _, p := range hostPorts {
		var newAllowedAddressPairs []ports.AddressPair
		for _, a := range p.AllowedAddressPairs {
			if a.MACAddress != vipPort.MACAddress {
				newAllowedAddressPairs = append(newAllowedAddressPairs, a)
			}
		}
		xerr = stacks.RetryableRemoteCall(
			func() error {
				_, innerErr := ports.Update(s.NetworkClient, p.ID, ports.UpdateOpts{AllowedAddressPairs: &newAllowedAddressPairs}).Extract()
				return innerErr
			},
			NormalizeError,
		)
		if xerr != nil {
			return xerr
		}
	}
	return nil
}

// DeleteVIP deletes the port corresponding to the VIP
func (s Stack) DeleteVIP(vip *abstract.VirtualIP) fail.Error {
	if s.IsNull() {
		return fail.InvalidInstanceError()
	}
	if vip == nil {
		return fail.InvalidParameterCannotBeNilError("vip")
	}

	for _, v := range vip.Hosts {
		xerr := s.UnbindHostFromVIP(vip, v.ID)
		if xerr != nil {
			return xerr
		}
	}
	return stacks.RetryableRemoteCall(
		func() error {
			return ports.Delete(s.NetworkClient, vip.ID).ExtractErr()
		},
		NormalizeError,
	)
}<|MERGE_RESOLUTION|>--- conflicted
+++ resolved
@@ -651,15 +651,10 @@
 				switch innerXErr.(type) {
 				case *fail.ErrInvalidRequest, *fail.ErrDuplicate:
 					msg := "hosts or services are still attached"
-<<<<<<< HEAD
-					logrus.Warnf(strprocess.Capitalize(msg))
-					return retry.StopRetryError(abstract.ResourceNotAvailableError("subnet", id), msg)
-=======
 					return retry.StopRetryError(fail.Wrap(innerXErr, msg))
 				case *fail.ErrNotFound:
 					// consider a missing Subnet as a successful deletion
 					debug.IgnoreError(innerXErr)
->>>>>>> e2aaadf8
 				default:
 					return innerXErr
 				}
@@ -672,11 +667,7 @@
 	if retryErr != nil {
 		switch retryErr.(type) {
 		case *retry.ErrTimeout:
-<<<<<<< HEAD
-			return abstract.ResourceTimeoutError("network", id, temporal.GetContextTimeout())
-=======
 			return fail.Wrap(fail.Cause(retryErr), "timeout")
->>>>>>> e2aaadf8
 		case *retry.ErrStopRetry:
 			return fail.Wrap(fail.Cause(retryErr), "stopping retries")
 		default:
