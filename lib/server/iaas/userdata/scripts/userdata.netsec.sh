--- conflicted
+++ resolved
@@ -66,16 +66,6 @@
 	case $LINUX_KIND in
 	ubuntu)
 		echo "Reset firewall"
-<<<<<<< HEAD
-		sfApt update &>/dev/null || return 1
-		sfApt install -q -y iptables 2>&1 || return 1
-		sfApt install -q -y firewalld 2>&1 || return 1
-
-		echo "Stopping ufw"
-		systemctl stop ufw || return 1
-		systemctl disable ufw || return 1
-		sfApt purge -q -y ufw 2>&1 || return 1
-=======
 		sfApt update &>/dev/null || failure 206 "failure running apt update"
 		#sfApt install -q -y iptables 2>&1 || failure 206 "failure installing iptables"
 		sfApt install -q -y firewalld 2>&1 || failure 206 "failure installing firewalld"
@@ -87,20 +77,13 @@
 		systemctl disable ufw || :
 		# sfApt purge -q -y ufw 2>&1 || failure 206 "failure purging ufw"
 		sfApt purge -q -y ufw 2>&1 || :
->>>>>>> e2aaadf8
 		;;
 
 	debian)
 		echo "Reset firewall"
-<<<<<<< HEAD
-		sfApt update &>/dev/null || return 1
-		sfApt install -q -y iptables 2>&1 || return 1
-		sfApt install -q -y firewalld 2>&1 || return 1
-=======
 		sfApt update &>/dev/null || failure 206 "failure running apt update"
 		#sfApt install -q -y iptables 2>&1 || failure 206 "failure installing iptables"
 		sfApt install -q -y firewalld 2>&1 || failure 206 "failure installing firewalld"
->>>>>>> e2aaadf8
 
 		echo "Stopping ufw"
 		systemctl stop ufw || true    # set to true to fix issues
@@ -112,11 +95,7 @@
 		# firewalld may not be installed
 		if ! systemctl is-active firewalld &>/dev/null; then
 			if ! systemctl status firewalld &>/dev/null; then
-<<<<<<< HEAD
-				yum install -q -y firewalld || return 1
-=======
 				yum install -q -y firewalld || failure 206 "failure installing firewalld"
->>>>>>> e2aaadf8
 			fi
 		fi
 		;;
@@ -142,21 +121,13 @@
 	{{- end }}
 
 	# Sets the default target of packets coming from public interface to DROP
-<<<<<<< HEAD
-	firewall-offline-cmd --zone=public --set-target=DROP || (echo "firewall-offline-cmd failed with $?" && return 1)
-=======
 	firewall-offline-cmd --zone=public --set-target=DROP || failure 206 "firewall-offline-cmd failed with $? dropping public zone"
->>>>>>> e2aaadf8
 
 	# Attach LAN interfaces to zone trusted
 	[[ ! -z ${PR_IFs} ]] && {
 		for i in $PR_IFs; do
 			# sfFirewallAdd --zone=trusted --add-interface=$PR_IFs || return 1
-<<<<<<< HEAD
-			firewall-offline-cmd --zone=trusted --add-interface=$PR_IFs || (echo "firewall-offline-cmd failed with $?" && return 1)
-=======
 			firewall-offline-cmd --zone=trusted --add-interface=$PR_IFs || failure 206 "firewall-offline-cmd failed with $? adding $PR_IFs to trusted"
->>>>>>> e2aaadf8
 		done
 	}
 	# Attach lo interface to zone trusted
