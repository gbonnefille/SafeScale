--- conflicted
+++ resolved
@@ -258,117 +258,6 @@
 
 	// logrus.Warnf("TBR: Installing %s feature in parallel", is.Worker.feature.GetName())
 	return is.loopConcurrentlyOnHosts(task, hosts, v)
-<<<<<<< HEAD
-	// var tg concurrency.TaskGroup
-	// tg, xerr = concurrency.NewTaskGroupWithParent(task)
-	// if xerr != nil {
-	// 	return nil, xerr
-	// }
-	//
-	// subtasks := map[string]concurrency.Task{}
-	// for _, th := range hosts {
-	// 	h := th
-	// 	is.Worker.startTime = time.Now()
-	//
-	// 	cloneV := v.Clone()
-	// 	cloneV["HostIP"], xerr = h.GetPrivateIP()
-	// 	xerr = debug.InjectPlannedFail(xerr)
-	// 	if xerr != nil {
-	// 		logrus.Warnf("aborting because of %s", xerr.Error())
-	// 		_ = tg.Abort()
-	// 		break
-	// 	}
-	//
-	// 	cloneV["ShortHostname"] = h.GetName()
-	// 	domain := ""
-	// 	xerr = h.Review(func(clonable data.Clonable, props *serialize.JSONProperties) fail.Error {
-	// 		return props.Inspect(hostproperty.DescriptionV1, func(clonable data.Clonable) fail.Error {
-	// 			hostDescriptionV1, ok := clonable.(*propertiesv1.HostDescription)
-	// 			if !ok {
-	// 				return fail.InconsistentError("'*propertiesv1.HostDescription' expected, '%s' provided", reflect.TypeOf(clonable).String())
-	// 			}
-	//
-	// 			domain = hostDescriptionV1.Domain
-	// 			if domain != "" {
-	// 				domain = "." + domain
-	// 			}
-	// 			return nil
-	// 		})
-	// 	})
-	// 	xerr = debug.InjectPlannedFail(xerr)
-	// 	if xerr != nil {
-	// 		logrus.Warnf("aborting because of %s", xerr.Error())
-	// 		_ = tg.Abort()
-	// 		break
-	// 	}
-	//
-	// 	cloneV["Hostname"] = h.GetName() + domain
-	// 	cloneV, xerr = realizeVariables(cloneV)
-	// 	xerr = debug.InjectPlannedFail(xerr)
-	// 	if xerr != nil {
-	// 		logrus.Warnf("aborting because of %s", xerr.Error())
-	// 		_ = tg.Abort()
-	// 		break
-	// 	}
-	//
-	// 	var subtask concurrency.Task
-	// 	subtask, xerr = tg.Start(is.taskRunOnHost, runOnHostParameters{Host: h, Variables: cloneV})
-	// 	xerr = debug.InjectPlannedFail(xerr)
-	// 	if xerr != nil {
-	// 		logrus.Warnf("aborting because of %s", xerr.Error())
-	// 		_ = tg.Abort()
-	// 		break
-	// 	}
-	//
-	// 	subtasks[h.GetName()] = subtask
-	// }
-	//
-	// tgr, werr := tg.WaitGroup()
-	// werr = debug.InjectPlannedFail(werr)
-	// if werr != nil {
-	// 	if xerr != nil {
-	// 		_ = xerr.AddConsequence(werr)
-	// 	} else {
-	// 		xerr = werr
-	// 	}
-	// }
-	// if xerr != nil {
-	// 	if len(subtasks) != len(hosts) {
-	// 		logrus.Errorf("TBR: no matter what, this should fail because something happened starting tasks")
-	// 	}
-	// 	logrus.Warnf("TBR: at this point, we failed because we have [%s]", spew.Sdump(xerr))
-	// 	logrus.Warnf("TBR: when it happened, the outcomes were:")
-	// 	wrongs := 0
-	// 	for _, s := range subtasks {
-	// 		sid, _ := s.ID()
-	// 		outcome := tgr[sid]
-	// 		if outcome != nil {
-	// 			oko := outcome.(stepResult)
-	// 			logrus.Warnf("TBR: output '%s' and err '%v'", oko.output, oko.err)
-	// 			if oko.err != nil {
-	// 				wrongs++
-	// 				continue
-	// 			}
-	// 			if !strings.Contains(oko.output, "exit 0") {
-	// 				wrongs++
-	// 				continue
-	// 			}
-	// 		}
-	// 	}
-	// 	if wrongs == 0 && (len(subtasks) == len(hosts)) {
-	// 		logrus.Warnf("TBR: this is BAD")
-	// 	}
-	// }
-	// for k, s := range subtasks {
-	// 	sid, _ := s.ID()
-	// 	outcome := tgr[sid]
-	// 	if outcome != nil {
-	// 		oko := outcome.(resources.UnitResult)
-	// 		outcomes.AddOne(k, oko)
-	// 	}
-	// }
-=======
->>>>>>> ba213fa7
 }
 
 func (is *step) loopSeriallyOnHosts(task concurrency.Task, hosts []resources.Host, v data.Map) (outcomes resources.UnitResults, xerr fail.Error) {
