/*
 * Copyright 2018-2021, CS Systemes d'Information, http://csgroup.eu
 *
 * Licensed under the Apache License, Version 2.0 (the "License");
 * you may not use this file except in compliance with the License.
 * You may obtain a copy of the License at
 *
 *     http://www.apache.org/licenses/LICENSE-2.0
 *
 * Unless required by applicable law or agreed to in writing, software
 * distributed under the License is distributed on an "AS IS" BASIS,
 * WITHOUT WARRANTIES OR CONDITIONS OF ANY KIND, either express or implied.
 * See the License for the specific language governing permissions and
 * limitations under the License.
 */

package operations

import (
	"context"
	"encoding/json"
	"fmt"
	"math"
	"os"
	"path/filepath"
	"reflect"
	"strings"
	"sync/atomic"
	"time"

	rice "github.com/GeertJohan/go.rice"
	"github.com/davecgh/go-spew/spew"
	"github.com/sirupsen/logrus"

	"github.com/CS-SI/SafeScale/lib/server/resources"
	"github.com/CS-SI/SafeScale/lib/server/resources/abstract"
	"github.com/CS-SI/SafeScale/lib/server/resources/enums/clusternodetype"
	"github.com/CS-SI/SafeScale/lib/server/resources/enums/clusterproperty"
	"github.com/CS-SI/SafeScale/lib/server/resources/enums/featuretargettype"
	"github.com/CS-SI/SafeScale/lib/server/resources/enums/installmethod"
	"github.com/CS-SI/SafeScale/lib/server/resources/operations/remotefile"
	propertiesv1 "github.com/CS-SI/SafeScale/lib/server/resources/properties/v1"
	"github.com/CS-SI/SafeScale/lib/system"
	"github.com/CS-SI/SafeScale/lib/utils/cli/enums/outputs"
	"github.com/CS-SI/SafeScale/lib/utils/concurrency"
	"github.com/CS-SI/SafeScale/lib/utils/data"
	"github.com/CS-SI/SafeScale/lib/utils/debug"
	"github.com/CS-SI/SafeScale/lib/utils/debug/tracing"
	"github.com/CS-SI/SafeScale/lib/utils/fail"
	"github.com/CS-SI/SafeScale/lib/utils/serialize"
	"github.com/CS-SI/SafeScale/lib/utils/strprocess"
	"github.com/CS-SI/SafeScale/lib/utils/temporal"
)

var (
	// templateBox is the rice box to use in this package
	clusterTemplateBox atomic.Value
)

// getTemplateBox
func getTemplateBox() (*rice.Box, error) {
	var (
		b   *rice.Box
		err error
	)
	anon := clusterTemplateBox.Load()
	if anon == nil {
		// Note: path MUST be literal for rice to work
		b, err = rice.FindBox("../operations/clusterflavors/scripts")
		err = debug.InjectPlannedError(err)
		if err != nil {
			return nil, err
		}
		clusterTemplateBox.Store(b)
		anon = clusterTemplateBox.Load()
	}
	return anon.(*rice.Box), nil
}

// TargetType returns the type of the target
//
// satisfies resources.Targetable interface
func (instance *Cluster) TargetType() featuretargettype.Enum {
	return featuretargettype.Cluster
}

// InstallMethods returns a list of installation methods useable on the target, ordered from upper to lower preference (1 = highest preference)
// satisfies resources.Targetable interface
func (instance *Cluster) InstallMethods() map[uint8]installmethod.Enum {
	if instance == nil || instance.IsNull() {
		logrus.Error(fail.InvalidInstanceError().Error())
		return nil
	}

	out := make(map[uint8]installmethod.Enum)
	instance.installMethods.Range(func(k, v interface{}) bool {
		out[k.(uint8)] = v.(installmethod.Enum)
		return true
	})
	return out
}

// InstalledFeatures returns a list of installed features
func (instance *Cluster) InstalledFeatures() []string {
	if instance == nil {
		return []string{}
	}

	var out []string
	xerr := instance.Review(func(clonable data.Clonable, props *serialize.JSONProperties) fail.Error {
		return props.Inspect(clusterproperty.FeaturesV1, func(clonable data.Clonable) fail.Error {
			featuresV1, ok := clonable.(*propertiesv1.ClusterFeatures)
			if !ok {
				return fail.InconsistentError("'*propertiesv1.ClusterFeatures' expected, '%s' provided", reflect.TypeOf(clonable).String())
			}

			for k := range featuresV1.Installed {
				out = append(out, k)
			}
			return nil
		})
	})
	xerr = debug.InjectPlannedFail(xerr)
	if xerr != nil {
		logrus.Error(xerr.Error())
		return []string{}
	}
	return out
}

// ComplementFeatureParameters FIXME: include the Cluster part of setImplicitParameters() from feature
// ComplementFeatureParameters configures parameters that are implicitly defined, based on target
// satisfies interface resources.Targetable
func (instance *Cluster) ComplementFeatureParameters(ctx context.Context, v data.Map) fail.Error {
	if instance == nil || instance.IsNull() {
		return fail.InvalidInstanceError()
	}

	identity, xerr := instance.unsafeGetIdentity()
	xerr = debug.InjectPlannedFail(xerr)
	if xerr != nil {
		return xerr
	}

	v["ClusterComplexity"] = strings.ToLower(identity.Complexity.String())
	v["ClusterFlavor"] = strings.ToLower(identity.Flavor.String())
	v["ClusterName"] = identity.Name
	v["ClusterAdminUsername"] = "cladm"
	v["ClusterAdminPassword"] = identity.AdminPassword
	if _, ok := v["Username"]; !ok {
		v["Username"] = abstract.DefaultUser
	}
	networkCfg, xerr := instance.GetNetworkConfig()
	xerr = debug.InjectPlannedFail(xerr)
	if xerr != nil {
		return xerr
	}

	v["PrimaryGatewayIP"] = networkCfg.GatewayIP
	v["DefaultRouteIP"] = networkCfg.DefaultRouteIP
	v["GatewayIP"] = v["DefaultRouteIP"] // legacy ...
	v["PrimaryPublicIP"] = networkCfg.PrimaryPublicIP
	v["NetworkUsesVIP"] = networkCfg.SecondaryGatewayIP != ""
	if networkCfg.SecondaryGatewayIP != "" {
		v["SecondaryGatewayIP"] = networkCfg.SecondaryGatewayIP
		v["SecondaryPublicIP"] = networkCfg.SecondaryPublicIP
	}
	v["EndpointIP"] = networkCfg.EndpointIP
	v["PublicIP"] = v["EndpointIP"] // legacy ...
	if _, ok := v["IPRanges"]; !ok {
		v["IPRanges"] = networkCfg.CIDR
	}
	v["CIDR"] = networkCfg.CIDR

	var controlPlaneV1 *propertiesv1.ClusterControlplane
	xerr = instance.Inspect(func(_ data.Clonable, props *serialize.JSONProperties) fail.Error {
		return props.Inspect(clusterproperty.ControlPlaneV1, func(clonable data.Clonable) fail.Error {
			var ok bool
			controlPlaneV1, ok = clonable.(*propertiesv1.ClusterControlplane)
			if !ok {
				return fail.InconsistentError("'*propertiesv1.ClusterControlplane' expected, '%s' provided", reflect.TypeOf(clonable).String())
			}
			return nil
		})
	})
	xerr = debug.InjectPlannedFail(xerr)
	if xerr != nil {
		return xerr
	}

	if controlPlaneV1.VirtualIP != nil && controlPlaneV1.VirtualIP.PrivateIP != "" {
		v["ClusterControlplaneUsesVIP"] = true
		v["ClusterControlplaneEndpointIP"] = controlPlaneV1.VirtualIP.PrivateIP
	} else {
		// Don't set ClusterControlplaneUsesVIP if there is no VIP... use IP of first available master instead
		master, xerr := instance.UnsafeFindAvailableMaster(ctx)
		xerr = debug.InjectPlannedFail(xerr)
		if xerr != nil {
			return xerr
		}

		v["ClusterControlplaneEndpointIP"], xerr = master.GetPrivateIP()
		xerr = debug.InjectPlannedFail(xerr)
		if xerr != nil {
			return xerr
		}

		v["ClusterControlplaneUsesVIP"] = false
	}
	v["ClusterMasters"], xerr = instance.UnsafeListMasters()
	xerr = debug.InjectPlannedFail(xerr)
	if xerr != nil {
		return xerr
	}

	list := make([]string, 0, len(v["ClusterMasters"].(resources.IndexedListOfClusterNodes)))
	for _, v := range v["ClusterMasters"].(resources.IndexedListOfClusterNodes) {
		list = append(list, v.Name)
	}
	v["ClusterMasterNames"] = list

	list = make([]string, 0, len(v["ClusterMasters"].(resources.IndexedListOfClusterNodes)))
	for _, v := range v["ClusterMasters"].(resources.IndexedListOfClusterNodes) {
		list = append(list, v.ID)
	}
	v["ClusterMasterIDs"] = list

	v["ClusterMasterIPs"], xerr = instance.UnsafeListMasterIPs()
	xerr = debug.InjectPlannedFail(xerr)
	if xerr != nil {
		return xerr
	}

	v["ClusterNodes"], xerr = instance.unsafeListNodes()
	xerr = debug.InjectPlannedFail(xerr)
	if xerr != nil {
		return xerr
	}

	list = make([]string, 0, len(v["ClusterNodes"].(resources.IndexedListOfClusterNodes)))
	for _, v := range v["ClusterNodes"].(resources.IndexedListOfClusterNodes) {
		list = append(list, v.Name)
	}
	v["ClusterNodeNames"] = list

	list = make([]string, 0, len(v["ClusterNodes"].(resources.IndexedListOfClusterNodes)))
	for _, v := range v["ClusterNodes"].(resources.IndexedListOfClusterNodes) {
		list = append(list, v.ID)
	}
	v["ClusterNodeIDs"] = list

	v["ClusterNodeIPs"], xerr = instance.unsafeListNodeIPs()
	xerr = debug.InjectPlannedFail(xerr)
	if xerr != nil {
		return xerr
	}

	v["IPRanges"] = networkCfg.CIDR
	return nil
}

// RegisterFeature registers an installed Feature in metadata of a Cluster
// satisfies interface resources.Targetable
func (instance *Cluster) RegisterFeature(feat resources.Feature, requiredBy resources.Feature, _ bool) (ferr fail.Error) {
	defer fail.OnPanic(&ferr)

	if instance == nil || instance.IsNull() {
		return fail.InvalidInstanceError()
	}
	if feat == nil {
		return fail.InvalidParameterError("feat", "cannot be null value of 'resources.Feature'")
	}

	return instance.Alter(func(clonable data.Clonable, props *serialize.JSONProperties) fail.Error {
		return props.Alter(clusterproperty.FeaturesV1, func(clonable data.Clonable) fail.Error {
			featuresV1, ok := clonable.(*propertiesv1.ClusterFeatures)
			if !ok {
				return fail.InconsistentError("'*propertiesv1.ClusterFeatures' expected, '%s' provided", reflect.TypeOf(clonable).String())
			}

			var item *propertiesv1.ClusterInstalledFeature
			if item, ok = featuresV1.Installed[feat.GetName()]; !ok {
				requirements, innerXErr := feat.GetRequirements()
				if innerXErr != nil {
					return innerXErr
				}

				item = propertiesv1.NewClusterInstalledFeature()
				item.Name = feat.GetName()
				item.FileName = feat.GetDisplayFilename()
				item.Requires = requirements
				featuresV1.Installed[item.Name] = item
			}
			if rf, ok := requiredBy.(*Feature); ok && rf != nil && !rf.IsNull() {
				item.RequiredBy[rf.GetName()] = struct{}{}
			}
			return nil
		})
	})
}

// UnregisterFeature unregisters a Feature from Cluster metadata
// satisfies interface resources.Targetable
func (instance *Cluster) UnregisterFeature(feat string) (ferr fail.Error) {
	defer fail.OnPanic(&ferr)

	if instance == nil || instance.IsNull() {
		return fail.InvalidInstanceError()
	}
	if feat == "" {
		return fail.InvalidParameterError("feat", "cannot be empty string")
	}

	return instance.Alter(func(clonable data.Clonable, props *serialize.JSONProperties) fail.Error {
		return props.Alter(clusterproperty.FeaturesV1, func(clonable data.Clonable) fail.Error {
			featuresV1, ok := clonable.(*propertiesv1.ClusterFeatures)
			if !ok {
				return fail.InconsistentError("'*propertiesv1.ClusterFeatures' expected, '%s' provided", reflect.TypeOf(clonable).String())
			}

			delete(featuresV1.Installed, feat)
			for _, v := range featuresV1.Installed {
				delete(v.RequiredBy, feat)
			}
			return nil
		})
	})
}

// ListInstalledFeatures returns a slice of installed features
func (instance *Cluster) ListInstalledFeatures(ctx context.Context) (_ []resources.Feature, ferr fail.Error) {
	defer fail.OnPanic(&ferr)
	var xerr fail.Error

	var emptySlice []resources.Feature
	if instance == nil || instance.IsNull() {
		return emptySlice, fail.InvalidInstanceError()
	}

	instance.lock.RLock()
	defer instance.lock.RUnlock()

	var list map[string]*propertiesv1.ClusterInstalledFeature
	xerr = instance.Inspect(func(_ data.Clonable, props *serialize.JSONProperties) fail.Error {
		return props.Inspect(clusterproperty.FeaturesV1, func(clonable data.Clonable) fail.Error {
			featuresV1, ok := clonable.(*propertiesv1.ClusterFeatures)
			if !ok {
				return fail.InconsistentError("'*propertiesv1.ClusterFeatures' expected, '%s' provided", reflect.TypeOf(clonable).String())
			}

			list = featuresV1.Installed
			return nil
		})
	})
	xerr = debug.InjectPlannedFail(xerr)
	if xerr != nil {
		return emptySlice, xerr
	}

	out := make([]resources.Feature, 0, len(list))
	for k := range list {
		item, xerr := NewFeature( /*ctx, */ instance.GetService(), k)
		xerr = debug.InjectPlannedFail(xerr)
		if xerr != nil {
			return emptySlice, xerr
		}

		out = append(out, item)
	}
	return out, nil
}

// AddFeature installs a feature on the Cluster
func (instance *Cluster) AddFeature(ctx context.Context, name string, vars data.Map, settings resources.FeatureSettings) (resources.Results, fail.Error) {
	if instance == nil || instance.IsNull() {
		return nil, fail.InvalidInstanceError()
	}
	if ctx == nil {
		return nil, fail.InvalidParameterCannotBeNilError("ctx")
	}
	if name == "" {
		return nil, fail.InvalidParameterError("name", "cannot be empty string")
	}

	feat, xerr := NewFeature(instance.GetService(), name)
	xerr = debug.InjectPlannedFail(xerr)
	if xerr != nil {
		return nil, xerr
	}

	return feat.Add(ctx, instance, vars, settings)
}

// CheckFeature tells if a feature is installed on the Cluster
func (instance *Cluster) CheckFeature(ctx context.Context, name string, vars data.Map, settings resources.FeatureSettings) (resources.Results, fail.Error) {
	if instance == nil || instance.IsNull() {
		return nil, fail.InvalidInstanceError()
	}
	if name == "" {
		return nil, fail.InvalidParameterError("name", "cannot be empty string")
	}
	if ctx == nil {
		return nil, fail.InvalidParameterCannotBeNilError("ctx")
	}

	feat, xerr := NewFeature(instance.GetService(), name)
	xerr = debug.InjectPlannedFail(xerr)
	if xerr != nil {
		return nil, xerr
	}

	return feat.Check(ctx, instance, vars, settings)
}

// RemoveFeature uninstalls a feature from the Cluster
func (instance *Cluster) RemoveFeature(ctx context.Context, name string, vars data.Map, settings resources.FeatureSettings) (resources.Results, fail.Error) {
	if instance == nil || instance.IsNull() {
		return nil, fail.InvalidInstanceError()
	}
	if name == "" {
		return nil, fail.InvalidParameterError("name", "cannot be empty string")
	}
	if ctx == nil {
		return nil, fail.InvalidParameterCannotBeNilError("ctx")
	}

	feat, xerr := NewFeature(instance.GetService(), name)
	xerr = debug.InjectPlannedFail(xerr)
	if xerr != nil {
		return nil, xerr
	}

	return feat.Remove(ctx, instance, vars, settings)
}

// ExecuteScript executes the script template with the parameters on target Host
func (instance *Cluster) ExecuteScript(ctx context.Context, tmplName string, data map[string]interface{}, host resources.Host) (_ int, _ string, _ string, ferr fail.Error) {
	defer fail.OnPanic(&ferr)
	const invalid = -1

	if instance == nil || instance.IsNull() {
		return invalid, "", "", fail.InvalidInstanceError()
	}
	if tmplName == "" {
		return invalid, "", "", fail.InvalidParameterError("tmplName", "cannot be empty string")
	}
	if host == nil {
		return invalid, "", "", fail.InvalidParameterCannotBeNilError("host")
	}

	task, xerr := concurrency.TaskFromContext(ctx)
	xerr = debug.InjectPlannedFail(xerr)
	if xerr != nil {
		switch xerr.(type) {
		case *fail.ErrNotAvailable:
			task, xerr = concurrency.VoidTask()
			if xerr != nil {
				return invalid, "", "", xerr
			}
		default:
			return invalid, "", "", xerr
		}
	}

	tracer := debug.NewTracer(task, tracing.ShouldTrace("resources.cluster"), "('%s')", host.GetName()).Entering()
	defer tracer.Exiting()
	defer fail.OnExitLogError(&xerr, tracer.TraceMessage())

	box, err := getTemplateBox()
	err = debug.InjectPlannedError(err)
	if err != nil {
		return invalid, "", "", fail.ConvertError(err)
	}

	// Configures reserved_BashLibrary template var
	bashLibrary, xerr := system.GetBashLibrary()
	xerr = debug.InjectPlannedFail(xerr)
	if xerr != nil {
		return invalid, "", "", xerr
	}
	data["reserved_BashLibrary"] = bashLibrary

	// Sets delays and timeouts for script
	data["reserved_DefaultDelay"] = uint(math.Ceil(2 * temporal.GetDefaultDelay().Seconds()))
	data["reserved_DefaultTimeout"] = strings.Replace(
		(temporal.GetHostTimeout() / 2).Truncate(time.Minute).String(), "0s", "", -1,
	)
	data["reserved_LongTimeout"] = strings.Replace(
		temporal.GetLongOperationTimeout().Truncate(time.Minute).String(), "0s", "", -1,
	)
	data["reserved_ClusterJoinTimeout"] = strings.Replace(
		temporal.GetLongOperationTimeout().Truncate(time.Minute).String(), "0s", "", -1,
	)
	data["reserved_DockerImagePullTimeout"] = strings.Replace(
		(2 * temporal.GetHostTimeout()).Truncate(time.Minute).String(), "0s", "", -1,
	)

	script, path, xerr := realizeTemplate(box, tmplName, data, tmplName)
	xerr = debug.InjectPlannedFail(xerr)
	if xerr != nil {
		return invalid, "", "", fail.Wrap(xerr, "failed to realize template '%s'", tmplName)
	}

	hidesOutput := strings.Contains(script, "set +x\n")
	if hidesOutput {
		script = strings.Replace(script, "set +x\n", "\n", 1)
		if strings.Contains(script, "exec 2>&1\n") {
			script = strings.Replace(script, "exec 2>&1\n", "exec 2>&7\n", 1)
		}
	}

	// Uploads the script into remote file
	rfcItem := remotefile.Item{Remote: path}
	xerr = rfcItem.UploadString(task.Context(), script, host)
	_ = os.Remove(rfcItem.Local)
	xerr = debug.InjectPlannedFail(xerr)
	if xerr != nil {
		return invalid, "", "", fail.Wrap(xerr, "failed to upload %s to %s", tmplName, host.GetName())
	}

	// executes remote file
	var cmd string
	if hidesOutput {
		cmd = fmt.Sprintf("sudo -- bash -c 'chmod u+rx %s; captf=$(mktemp); bash -c \"BASH_XTRACEFD=7 %s 7>$captf 2>&7\"; rc=${PIPESTATUS}; cat $captf; rm $captf; exit ${rc}'", path, path)
	} else {
		cmd = fmt.Sprintf("sudo -- bash -c 'chmod u+rx %s; bash -c %s; exit ${PIPESTATUS}'", path, path)
	}

	// If is 126, try again 6 times, if not return the error
	rounds := 10
	for {
		rc, stdout, stderr, err := host.Run(ctx, cmd, outputs.COLLECT, temporal.GetConnectionTimeout(), temporal.GetLongOperationTimeout())
		if rc == 126 {
			logrus.Debugf("Text busy happened")
		}

		if rc != 126 || rounds == 0 {
			if rc == 126 {
				logrus.Warnf("Text busy killed the script")
			}
			return rc, stdout, stderr, err
		}

		if !(strings.Contains(stdout, "bad interpreter") || strings.Contains(stderr, "bad interpreter")) {
			if err == nil {
				return rc, stdout, stderr, nil
			}

			if !strings.Contains(err.Error(), "bad interpreter") {
				return rc, stdout, stderr, err
			}
		}

		rounds--
		time.Sleep(temporal.GetMinDelay())
	}
}

// installNodeRequirements ...
func (instance *Cluster) installNodeRequirements(ctx context.Context, nodeType clusternodetype.Enum, host resources.Host, hostLabel string) (ferr fail.Error) {
	defer fail.OnPanic(&ferr)
	var xerr fail.Error

	netCfg, xerr := instance.GetNetworkConfig()
	xerr = debug.InjectPlannedFail(xerr)
	if xerr != nil {
		return xerr
	}

	params := data.Map{}
	if nodeType == clusternodetype.Master {
		tp := instance.GetService().GetTenantParameters()
		content := map[string]interface{}{
			"tenants": []map[string]interface{}{tp},
		}
		jsoned, err := json.MarshalIndent(content, "", "    ")
		err = debug.InjectPlannedError(err)
		if err != nil {
			return fail.ConvertError(err)
		}
		params["reserved_TenantJSON"] = string(jsoned)

		// Finds the MetadataFolder where the current binary resides
		var (
			binaryDir string
			path      string
		)
		exe, _ := os.Executable()
		if exe != "" {
			binaryDir = filepath.Dir(exe)
		}

		_, _ = binaryDir, path
		/* FIXME: VPL: disable binaries upload until proper solution (does not work with different architectures between client and remote),
		               probably a feature safescale-binaries to build SafeScale from source...
				// Uploads safescale binary
				if binaryDir != "" {
					path = binaryDir + "/safescale"
				}
				if path == "" {
					path, err = exec.LookPath("safescale")
					err = debug.InjectPlannedError((err)
		if err != nil {
						return fail.Wrap(err, "failed to find local binary 'safescale', make sure its path is in environment variable PATH")
					}
				}

				retcode, stdout, stderr, xerr := host.Push(task, path, "/opt/safescale/bin/safescale", "root:root", "0755", temporal.GetExecutionTimeout())
				if xerr != nil {
					return fail.Wrap(xerr, "failed to upload 'safescale' binary")
				}
				if retcode != 0 {
					output := stdout
					if output != "" && stderr != "" {
						output += "\n" + stderr
					} else if stderr != "" {
						output = stderr
					}
					return fail.NewError("failed to copy safescale binary to '%s:/opt/safescale/bin/safescale': retcode=%d, output=%s", host.GetName(), retcode, output)
				}

				// Uploads safescaled binary
				path = ""
				if binaryDir != "" {
					path = binaryDir + "/safescaled"
				}
				if path == "" {
					path, err = exec.LookPath("safescaled")
					err = debug.InjectPlannedError((err)
		if err != nil {
						return fail.Wrap(err, "failed to find local binary 'safescaled', make sure its path is in environment variable PATH")
					}
				}
				if retcode, stdout, stderr, xerr = host.Push(task, path, "/opt/safescale/bin/safescaled", "root:root", "0755", temporal.GetExecutionTimeout()); xerr != nil {
					return fail.Wrap(xerr, "failed to submit content of 'safescaled' binary to host '%s'", host.GetName())
				}
				if retcode != 0 {
					output := stdout
					if output != "" && stderr != "" {
						output += "\n" + stderr
					} else if stderr != "" {
						output = stderr
					}
					return fail.NewError("failed to copy safescaled binary to '%s:/opt/safescale/bin/safescaled': retcode=%d, output=%s", host.GetName(), retcode, output)
				}
		*/
		// Optionally propagate SAFESCALE_METADATA_SUFFIX env vars to master
		if suffix := os.Getenv("SAFESCALE_METADATA_SUFFIX"); suffix != "" {
			cmdTmpl := "sudo sed -i '/^SAFESCALE_METADATA_SUFFIX=/{h;s/=.*/=%s/};${x;/^$/{s//SAFESCALE_METADATA_SUFFIX=%s/;H};x}' /etc/environment"
			cmd := fmt.Sprintf(cmdTmpl, suffix, suffix)
			retcode, stdout, stderr, xerr := host.Run(ctx, cmd, outputs.COLLECT, temporal.GetConnectionTimeout(), 2*temporal.GetLongOperationTimeout())
			xerr = debug.InjectPlannedFail(xerr)
			if xerr != nil {
				return fail.Wrap(xerr, "failed to submit content of SAFESCALE_METADATA_SUFFIX to Host '%s'", host.GetName())
			}
			if retcode != 0 {
				output := stdout
				if output != "" && stderr != "" {
					output += "\n" + stderr
				} else if stderr != "" {
					output = stderr
				}
				msg := fmt.Sprintf("failed to copy content of SAFESCALE_METADATA_SUFFIX to Host '%s': %s", host.GetName(), output)
				return fail.NewError(strprocess.Capitalize(msg))
			}
		}
	}

	var dnsServers []string
	cfg, xerr := instance.GetService().GetConfigurationOptions()
	xerr = debug.InjectPlannedFail(xerr)
	if xerr == nil {
		dnsServers = cfg.GetSliceOfStrings("DNSList")
	}
	identity, xerr := instance.unsafeGetIdentity()
	xerr = debug.InjectPlannedFail(xerr)
	if xerr != nil {
		return xerr
	}

	params["ClusterName"] = identity.Name
	params["DNSServerIPs"] = dnsServers
	params["MasterIPs"], xerr = instance.UnsafeListMasterIPs()
	xerr = debug.InjectPlannedFail(xerr)
	if xerr != nil {
		return xerr
	}

	params["ClusterAdminUsername"] = "cladm"
	params["ClusterAdminPassword"] = identity.AdminPassword
	params["DefaultRouteIP"] = netCfg.DefaultRouteIP
	params["EndpointIP"] = netCfg.EndpointIP
	params["IPRanges"] = netCfg.CIDR
	params["SSHPublicKey"] = identity.Keypair.PublicKey
	params["SSHPrivateKey"] = identity.Keypair.PrivateKey

	retcode, stdout, stderr, xerr := instance.ExecuteScript(ctx, "node_install_requirements.sh", params, host)
	xerr = debug.InjectPlannedFail(xerr)
	if xerr != nil {
		return fail.Wrap(xerr, "[%s] system requirements installation failed", hostLabel)
	}
	if retcode != 0 {
		xerr = fail.ExecutionError(nil, "failed to install common node requirements")
		_ = xerr.Annotate("retcode", retcode).Annotate("stdout", stdout).Annotate("stderr", stderr)
		return xerr
	}

	logrus.Debugf("[%s] system requirements installation successful.", hostLabel)
	return nil
}

// Installs reverseproxy
func (instance *Cluster) installReverseProxy(ctx context.Context) (ferr fail.Error) {
	defer fail.OnPanic(&ferr)

	identity, xerr := instance.unsafeGetIdentity()
	xerr = debug.InjectPlannedFail(xerr)
	if xerr != nil {
		return xerr
	}

	clusterName := identity.Name
	disabled := false
	xerr = instance.Review(func(_ data.Clonable, props *serialize.JSONProperties) fail.Error {
		return props.Inspect(clusterproperty.FeaturesV1, func(clonable data.Clonable) fail.Error {
			featuresV1, ok := clonable.(*propertiesv1.ClusterFeatures)
			if !ok {
				return fail.InconsistentError("'*propertiesv1.ClusterFeatures' expected, '%s' provided", reflect.TypeOf(clonable).String())
			}
			_, disabled = featuresV1.Disabled["reverseproxy"]
			return nil
		})
	})
	xerr = debug.InjectPlannedFail(xerr)
	if xerr != nil {
		return xerr
	}

	if !disabled {
		logrus.Debugf("[Cluster %s] adding feature 'edgeproxy4subnet'", clusterName)
		feat, xerr := NewFeature(instance.GetService(), "edgeproxy4subnet")
		xerr = debug.InjectPlannedFail(xerr)
		if xerr != nil {
			return xerr
		}

		results, xerr := feat.Add(ctx, instance, data.Map{}, resources.FeatureSettings{})
		xerr = debug.InjectPlannedFail(xerr)
		if xerr != nil {
			return xerr
		}

		if !results.Successful() {
			msg := results.AllErrorMessages()
			return fail.NewError("[Cluster %s] failed to add '%s': %s", clusterName, feat.GetName(), msg)
		}
		logrus.Debugf("[Cluster %s] feature '%s' added successfully", clusterName, feat.GetName())
		return nil
	}

	logrus.Infof("[Cluster %s] reverseproxy (feature 'edgeproxy4subnet' not installed because disabled", clusterName)
	return nil
}

// installRemoteDesktop installs feature remotedesktop on all masters of the Cluster
func (instance *Cluster) installRemoteDesktop(ctx context.Context) (ferr fail.Error) {
	defer fail.OnPanic(&ferr)

	identity, xerr := instance.unsafeGetIdentity()
	xerr = debug.InjectPlannedFail(xerr)
	if xerr != nil {
		return xerr
	}

	disabled := false
	xerr = instance.Inspect(func(_ data.Clonable, props *serialize.JSONProperties) fail.Error {
		return props.Inspect(clusterproperty.FeaturesV1, func(clonable data.Clonable) fail.Error {
			featuresV1, ok := clonable.(*propertiesv1.ClusterFeatures)
			if !ok {
				return fail.InconsistentError("'*propertiesv1.ClusterFeatures' expected, '%s' provided", reflect.TypeOf(clonable).String())
			}

			_, disabled = featuresV1.Disabled["remotedesktop"]
			return nil
		})
	})
	xerr = debug.InjectPlannedFail(xerr)
	if xerr != nil {
		return xerr
	}

	if !disabled {
		logrus.Debugf("[Cluster %s] adding feature 'remotedesktop'", identity.Name)

		feat, xerr := NewFeature(instance.GetService(), "remotedesktop")
		xerr = debug.InjectPlannedFail(xerr)
		if xerr != nil {
			return xerr
		}

		// Adds remotedesktop feature on Cluster (ie masters)
		vars := data.Map{
			"Username": "cladm",
			"Password": identity.AdminPassword,
		}
		r, xerr := feat.Add(ctx, instance, vars, resources.FeatureSettings{})
		xerr = debug.InjectPlannedFail(xerr)
		if xerr != nil {
			return xerr
		}

		if !r.Successful() {
			msg := r.AllErrorMessages()
			return fail.NewError("[Cluster %s] failed to add 'remotedesktop' failed: %s", identity.Name, msg)
		}
		logrus.Debugf("[Cluster %s] feature 'remotedesktop' added successfully", identity.Name)
	}
	return nil
}

// installRemoteDesktop installs feature ansible on all masters of the Cluster
func (instance *Cluster) installAnsible(ctx context.Context) (xerr fail.Error) {
	defer fail.OnPanic(&xerr)

	identity, xerr := instance.unsafeGetIdentity()
	xerr = debug.InjectPlannedFail(xerr)
	if xerr != nil {
		return xerr
	}

	disabled := false
	xerr = instance.Inspect(func(_ data.Clonable, props *serialize.JSONProperties) fail.Error {
		return props.Inspect(clusterproperty.FeaturesV1, func(clonable data.Clonable) fail.Error {
			featuresV1, ok := clonable.(*propertiesv1.ClusterFeatures)
			if !ok {
				return fail.InconsistentError("'*propertiesv1.ClusterFeatures' expected, '%s' provided", reflect.TypeOf(clonable).String())
			}

			_, disabled = featuresV1.Disabled["ansible"]
			return nil
		})
	})
	xerr = debug.InjectPlannedFail(xerr)
	if xerr != nil {
		return xerr
	}

	if !disabled {
		logrus.Debugf("[Cluster %s] adding feature 'ansible'", identity.Name)

		feat, xerr := NewFeature(instance.GetService(), "ansible")
		xerr = debug.InjectPlannedFail(xerr)
		if xerr != nil {
			return xerr
		}

		// Adds ansible feature on Cluster (ie masters)
		vars := data.Map{
			"Username": "cladm",
			"Password": identity.AdminPassword,
		}
		r, xerr := feat.Add(ctx, instance, vars, resources.FeatureSettings{})
		xerr = debug.InjectPlannedFail(xerr)
		if xerr != nil {
			return xerr
		}

		if !r.Successful() {
			msg := r.AllErrorMessages()
			return fail.NewError("[Cluster %s] failed to add 'ansible' failed: %s", identity.Name, msg)
		}
		logrus.Debugf("[Cluster %s] feature 'ansible' added successfully", identity.Name)
	}
	return nil
}

// install proxycache-client feature if not disabled
func (instance *Cluster) installProxyCacheClient(ctx context.Context, host resources.Host, hostLabel string) (ferr fail.Error) {
	defer fail.OnPanic(&ferr)
	var xerr fail.Error

	if host == nil {
		return fail.InvalidParameterCannotBeNilError("host")
	}
	if hostLabel == "" {
		return fail.InvalidParameterError("hostLabel", "cannot be empty string")
	}

	disabled := false
	xerr = instance.Review(func(_ data.Clonable, props *serialize.JSONProperties) fail.Error {
		return props.Inspect(clusterproperty.FeaturesV1, func(clonable data.Clonable) fail.Error {
			featuresV1, ok := clonable.(*propertiesv1.ClusterFeatures)
			if !ok {
				return fail.InconsistentError("'*propertiesv1.ClusterFeatures' expected, '%s' provided", reflect.TypeOf(clonable).String())
			}
			_, disabled = featuresV1.Disabled["proxycache"]
			return nil
		})
	})
	xerr = debug.InjectPlannedFail(xerr)
	if xerr != nil {
		return xerr
	}
	if !disabled {
		feat, xerr := NewFeature(instance.GetService(), "proxycache-client")
		xerr = debug.InjectPlannedFail(xerr)
		if xerr != nil {
			return xerr
		}

		r, xerr := feat.Add(ctx, host, data.Map{}, resources.FeatureSettings{})
		xerr = debug.InjectPlannedFail(xerr)
		if xerr != nil {
			return xerr
		}

		if !r.Successful() {
			msg := r.AllErrorMessages()
			return fail.NewError("[%s] failed to install feature 'proxycache-client': %s", hostLabel, msg)
		}
	}
	return nil
}

// install proxycache-server feature if not disabled
func (instance *Cluster) installProxyCacheServer(ctx context.Context, host resources.Host, hostLabel string) (ferr fail.Error) {
	defer fail.OnPanic(&ferr)
	var xerr fail.Error

	if host == nil {
		return fail.InvalidParameterCannotBeNilError("host")
	}
	if hostLabel == "" {
		return fail.InvalidParameterError("hostLabel", "cannot be empty string")
	}

	disabled := false
	xerr = instance.Review(func(_ data.Clonable, props *serialize.JSONProperties) fail.Error {
		return props.Inspect(clusterproperty.FeaturesV1, func(clonable data.Clonable) fail.Error {
			featuresV1, ok := clonable.(*propertiesv1.ClusterFeatures)
			if !ok {
				return fail.InconsistentError("'*propertiesv1.ClusterFeatures' expected, '%s' provided", reflect.TypeOf(clonable).String())
			}
			_, disabled = featuresV1.Disabled["proxycache"]
			return nil
		})
	})
	xerr = debug.InjectPlannedFail(xerr)
	if xerr != nil {
		return xerr
	}

	if !disabled {
		feat, xerr := NewFeature(instance.GetService(), "proxycache-server")
		xerr = debug.InjectPlannedFail(xerr)
		if xerr != nil {
			return xerr
		}

		r, xerr := feat.Add(ctx, host, data.Map{}, resources.FeatureSettings{})
		xerr = debug.InjectPlannedFail(xerr)
		if xerr != nil {
			return xerr
		}

		if !r.Successful() {
			msg := r.AllErrorMessages()
			return fail.NewError("[%s] failed to install feature 'proxycache-server': %s", hostLabel, msg)
		}
	}
	return nil
}

<<<<<<< HEAD
// intallDocker installs docker and docker-compose
func (instance *Cluster) installDocker(ctx context.Context, host resources.Host, hostLabel string) (xerr fail.Error) {
	// uses NewFeature() to let a chance to the user to use it's own docker feature
=======
// installDocker installs docker and docker-compose
func (instance *Cluster) installDocker(ctx context.Context, host resources.Host, hostLabel string) (ferr fail.Error) {
	defer fail.OnPanic(&ferr)

	// uses NewFeature() to let a chance to the user to use its own docker feature
>>>>>>> e2aaadf8
	feat, xerr := NewFeature(instance.GetService(), "docker")
	xerr = debug.InjectPlannedFail(xerr)
	if xerr != nil {
		return xerr
	}

	r, xerr := feat.Add(ctx, host, data.Map{}, resources.FeatureSettings{})
	xerr = debug.InjectPlannedFail(xerr)
	if xerr != nil {
		return xerr
	}

	reason := false
	if !r.Successful() {
		for _, k := range r.Keys() {
			rk := r.ResultsOfKey(k)
			if !rk.Successful() {
				if len(rk.ErrorMessages()) == 0 {
					logrus.Warnf("TBR: This is a false warning for %s !!: %s", k, rk.ErrorMessages())
				} else {
					reason = true
					logrus.Warnf("TBR: This failed: %s with %s", k, spew.Sdump(rk))
				}
			}
		}

		if reason {
			return fail.NewError("[%s] failed to add feature 'docker' on host '%s': %s", hostLabel, host.GetName(), r.AllErrorMessages())
		}
	}
	logrus.Debugf("[%s] feature 'docker' addition successful.", hostLabel)
	return nil
}<|MERGE_RESOLUTION|>--- conflicted
+++ resolved
@@ -971,17 +971,11 @@
 	return nil
 }
 
-<<<<<<< HEAD
-// intallDocker installs docker and docker-compose
-func (instance *Cluster) installDocker(ctx context.Context, host resources.Host, hostLabel string) (xerr fail.Error) {
-	// uses NewFeature() to let a chance to the user to use it's own docker feature
-=======
 // installDocker installs docker and docker-compose
 func (instance *Cluster) installDocker(ctx context.Context, host resources.Host, hostLabel string) (ferr fail.Error) {
 	defer fail.OnPanic(&ferr)
 
 	// uses NewFeature() to let a chance to the user to use its own docker feature
->>>>>>> e2aaadf8
 	feat, xerr := NewFeature(instance.GetService(), "docker")
 	xerr = debug.InjectPlannedFail(xerr)
 	if xerr != nil {
