--- conflicted
+++ resolved
@@ -67,11 +67,7 @@
 	// hostsFolderName is the technical name of the container used to store networks info
 	hostsFolderName = "hosts"
 
-<<<<<<< HEAD
-	// defaultHostSecurityGroupNamePattern = "safescale-sg_host_%s.%s.%s" // safescale-sg_host_<hostname>.<subnet name>.<network name>; should be unique across a tenant
-=======
 	hostOptionLightKeyword = "light"
->>>>>>> e2aaadf8
 )
 
 var (
@@ -761,19 +757,7 @@
 			tmpl, xerr := svc.FindTemplateBySizing(hostDef)
 			xerr = debug.InjectPlannedFail(xerr)
 			if xerr != nil {
-<<<<<<< HEAD
-				switch xerr.(type) {
-				case *fail.ErrNotFound:
-					// continue
-					fail.Ignore(xerr)
-				default:
-					return nil, xerr
-				}
-			} else {
-				hostReq.TemplateID = tmpl.ID
-=======
 				return nil, xerr
->>>>>>> e2aaadf8
 			}
 
 			hostDef.Template = tmpl.ID
@@ -2375,12 +2359,7 @@
 					}
 					debug.IgnoreError(innerXErr)
 				case *fail.ErrNotFound:
-<<<<<<< HEAD
-					// continue
-					fail.Ignore(innerXErr)
-=======
 					debug.IgnoreError(innerXErr)
->>>>>>> e2aaadf8
 				default:
 					return innerXErr
 				}
