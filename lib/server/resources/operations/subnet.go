/*
 * Copyright 2018-2021, CS Systemes d'Information, http://csgroup.eu
 *
 * Licensed under the Apache License, Version 2.0 (the "License");
 * you may not use this file except in compliance with the License.
 * You may obtain a copy of the License at
 *
 *     http://www.apache.org/licenses/LICENSE-2.0
 *
 * Unless required by applicable law or agreed to in writing, software
 * distributed under the License is distributed on an "AS IS" BASIS,
 * WITHOUT WARRANTIES OR CONDITIONS OF ANY KIND, either express or implied.
 * See the License for the specific language governing permissions and
 * limitations under the License.
 */

package operations

import (
	"context"
	"fmt"
	"net"
	"reflect"
	"strings"
	"sync"

	"github.com/davecgh/go-spew/spew"
	"github.com/sirupsen/logrus"

	"github.com/CS-SI/SafeScale/lib/protocol"
	"github.com/CS-SI/SafeScale/lib/server/iaas"
	"github.com/CS-SI/SafeScale/lib/server/iaas/userdata"
	"github.com/CS-SI/SafeScale/lib/server/resources"
	"github.com/CS-SI/SafeScale/lib/server/resources/abstract"
	"github.com/CS-SI/SafeScale/lib/server/resources/enums/hostproperty"
	"github.com/CS-SI/SafeScale/lib/server/resources/enums/networkproperty"
	"github.com/CS-SI/SafeScale/lib/server/resources/enums/securitygroupstate"
	"github.com/CS-SI/SafeScale/lib/server/resources/enums/subnetproperty"
	"github.com/CS-SI/SafeScale/lib/server/resources/enums/subnetstate"
	"github.com/CS-SI/SafeScale/lib/server/resources/operations/converters"
	propertiesv1 "github.com/CS-SI/SafeScale/lib/server/resources/properties/v1"
	propertiesv2 "github.com/CS-SI/SafeScale/lib/server/resources/properties/v2"
	"github.com/CS-SI/SafeScale/lib/utils"
	"github.com/CS-SI/SafeScale/lib/utils/concurrency"
	"github.com/CS-SI/SafeScale/lib/utils/data"
	"github.com/CS-SI/SafeScale/lib/utils/data/cache"
	"github.com/CS-SI/SafeScale/lib/utils/debug"
	"github.com/CS-SI/SafeScale/lib/utils/debug/tracing"
	"github.com/CS-SI/SafeScale/lib/utils/fail"
	netutils "github.com/CS-SI/SafeScale/lib/utils/net"
	"github.com/CS-SI/SafeScale/lib/utils/retry"
	"github.com/CS-SI/SafeScale/lib/utils/serialize"
	"github.com/CS-SI/SafeScale/lib/utils/strprocess"
	"github.com/CS-SI/SafeScale/lib/utils/temporal"
)

const (
	subnetKind = "subnet"
	// networksFolderName is the technical name of the container used to store networks info
	subnetsFolderName = "subnets"

	subnetInternalSecurityGroupNamePattern        = "safescale-sg_subnet_internals.%s.%s"
	subnetInternalSecurityGroupDescriptionPattern = "SG for internal access in Subnet %s of Network %s"
	subnetGWSecurityGroupNamePattern              = "safescale-sg_subnet_gateways.%s.%s"
	subnetGWSecurityGroupDescriptionPattern       = "SG for gateways in Subnet %s of Network %s"
	subnetPublicIPSecurityGroupNamePattern        = "safescale-sg_subnet_publicip.%s.%s"
	subnetPublicIPSecurityGroupDescriptionPattern = "SG for hosts with public IP in Subnet %s of Network %s"

	virtualIPNamePattern = "safescale-vip_gateways_subnet.%s.%s"
)

// Subnet links Object Storage MetadataFolder and Subnet
type Subnet struct {
	*MetadataCore

	lock     sync.RWMutex
	gateways [2]*Host
	// parentNetwork resources.Network
}

// NullSubnet returns a *Subnet representing null value
func NullSubnet() *Subnet {
	return &Subnet{MetadataCore: NullCore()}
}

// ListSubnets returns a list of available subnets
func ListSubnets(ctx context.Context, svc iaas.Service, networkID string, all bool) (_ []*abstract.Subnet, xerr fail.Error) {
	defer fail.OnPanic(&xerr)

	if ctx == nil {
		return nil, fail.InvalidParameterCannotBeNilError("ctx")
	}
	if svc == nil {
		return nil, fail.InvalidParameterCannotBeNilError("svc")
	}

	task, xerr := concurrency.TaskFromContext(ctx)
	xerr = debug.InjectPlannedFail(xerr)
	if xerr != nil {
		switch xerr.(type) {
		case *fail.ErrNotAvailable:
			task, xerr = concurrency.VoidTask()
			if xerr != nil {
				return nil, xerr
			}
		default:
			return nil, xerr
		}
	}

	if task.Aborted() {
		return nil, fail.AbortedError(nil, "aborted")
	}

	if all {
		return svc.ListSubnets(networkID)
	}

	subnetInstance, xerr := NewSubnet(svc)
	xerr = debug.InjectPlannedFail(xerr)
	if xerr != nil {
		return nil, xerr
	}

	// recover Subnets from metadata
	var list []*abstract.Subnet
	xerr = subnetInstance.Browse(ctx, func(abstractSubnet *abstract.Subnet) fail.Error {
		if task.Aborted() {
			return fail.AbortedError(nil, "aborted")
		}

		if networkID == "" || abstractSubnet.Network == networkID {
			list = append(list, abstractSubnet)
		}
		return nil
	})
	if xerr != nil {
		return nil, xerr
	}

	return list, nil
}

// NewSubnet creates an instance of Subnet used as resources.Subnet
func NewSubnet(svc iaas.Service) (_ *Subnet, xerr fail.Error) {
	defer fail.OnPanic(&xerr)

	if svc == nil {
		return NullSubnet(), fail.InvalidParameterCannotBeNilError("svc")
	}

	coreInstance, xerr := NewCore(svc, subnetKind, subnetsFolderName, &abstract.Subnet{})
	xerr = debug.InjectPlannedFail(xerr)
	if xerr != nil {
		return NullSubnet(), xerr
	}

	instance := &Subnet{
		MetadataCore: coreInstance,
	}
	return instance, nil
}

// LoadSubnet loads the metadata of a Subnet
func LoadSubnet(svc iaas.Service, networkRef, subnetRef string) (rs resources.Subnet, xerr fail.Error) {
	defer fail.OnPanic(&xerr)

	if svc == nil {
		return nil, fail.InvalidParameterCannotBeNilError("svc")
	}
	if subnetRef = strings.TrimSpace(subnetRef); subnetRef == "" {
		return nil, fail.InvalidParameterError("subnetRef", "cannot be empty string")
	}

	// -- First step: identify subnetID from (networkRef, subnetRef) --
	var (
		subnetID string
		rn       resources.Network
	)
	networkRef = strings.TrimSpace(networkRef)
	switch networkRef {
	case "":
		// If networkRef is empty, subnetRef must be subnetID
		subnetID = subnetRef
	default:
		// Try to load Network metadata
		rn, xerr = LoadNetwork(svc, networkRef)
		xerr = debug.InjectPlannedFail(xerr)
		if xerr != nil {
			switch xerr.(type) {
			case *fail.ErrNotFound:
				// Network metadata can be missing if it's the default Network, so continue
			default:
				return nil, xerr
			}
		}

		if rn != nil { //nolint
			// Network metadata loaded, find the ID of the Subnet (subnetRef may be ID or Name)
			xerr = rn.Inspect(func(_ data.Clonable, props *serialize.JSONProperties) fail.Error {
				return props.Inspect(networkproperty.SubnetsV1, func(clonable data.Clonable) fail.Error {
					subnetsV1, ok := clonable.(*propertiesv1.NetworkSubnets)
					if !ok {
						return fail.InconsistentError("'*propertiesv1.NetworkSubnets' expected, '%s' provided", reflect.TypeOf(clonable).String())
					}

					var found bool
					for k, v := range subnetsV1.ByName {
						if k == subnetRef || v == subnetRef {
							subnetID = v
							found = true
							break
						}
					}
					if !found {
						return fail.NotFoundError("failed to find a Subnet referenced by '%s' in network '%s'", subnetRef, rn.GetName())
					}
					return nil
				})
			})
			xerr = debug.InjectPlannedFail(xerr)
			if xerr != nil {
				return nil, xerr
			}
		} else if svc.HasDefaultNetwork() {
			// No Network Metadata, try to use the default Network if there is one
			an, xerr := svc.GetDefaultNetwork()
			xerr = debug.InjectPlannedFail(xerr)
			if xerr != nil {
				return nil, xerr
			}

			if an.Name == networkRef || an.ID == networkRef {
				// We are in default Network context, query Subnet list and search for the one requested
				list, xerr := ListSubnets(context.TODO(), svc, an.ID, false)
				xerr = debug.InjectPlannedFail(xerr)
				if xerr != nil {
					return nil, xerr
				}

				for _, v := range list {
					if v.ID == subnetRef || v.Name == subnetRef {
						subnetID = v.ID
						break
					}
				}
			}
		} else {
			// failed to identify the Network owning the Subnets
			return nil, fail.NotFoundError("failed to find Network '%s'", networkRef)
		}
	}

	// -- second step: search instance in service cache
	xerr = fail.NotFoundError()
	if subnetID != "" {
		subnetCache, xerr := svc.GetCache(subnetKind)
		xerr = debug.InjectPlannedFail(xerr)
		if xerr != nil {
			return nil, xerr
		}

		options := iaas.CacheMissOption(
			func() (cache.Cacheable, fail.Error) { return onSubnetCacheMiss(svc, subnetID) },
			temporal.GetMetadataTimeout(),
		)
		cacheEntry, xerr := subnetCache.Get(subnetID, options...)
		xerr = debug.InjectPlannedFail(xerr)
		if xerr != nil {
			return nil, xerr
		}
		if rs = cacheEntry.Content().(*Subnet); rs == nil {
			return nil, fail.InconsistentError("nil found in cache for Subnet with id %s", subnetID)
		}
		_ = cacheEntry.LockContent()
		defer func() {
			xerr = debug.InjectPlannedFail(xerr)
			if xerr != nil {
				_ = cacheEntry.UnlockContent()
			}
		}()
	}

	// -- deal with instance not found and unable to create --
	if rs == nil {
		if networkRef != "" {
			// rewrite NotFoundError, user does not bother about metadata stuff
			return nil, fail.NotFoundError("failed to find a Subnet '%s' in Network '%s'", subnetRef, networkRef)
		}
		return nil, fail.NotFoundError("failed to find a Subnet referenced by '%s'", subnetRef)
	}
	return rs, nil
}

// onSubnetCacheMiss is called when there is no instance in cache of Subnet 'subnetID'
func onSubnetCacheMiss(svc iaas.Service, subnetID string) (cache.Cacheable, fail.Error) {
	subnetInstance, innerXErr := NewSubnet(svc)
	if innerXErr != nil {
		return nil, innerXErr
	}

	// TODO: core.ReadByID() does not check communication failure, side effect of limitations of Stow (waiting for stow replacement by rclone)
	if innerXErr = subnetInstance.ReadByID(subnetID); innerXErr != nil {
		return nil, innerXErr
	}

	return subnetInstance, subnetInstance.updateCachedInformation()
}

// updateCachedInformation updates the information cached in instance because will be frequently used and will not changed over time
func (instance *Subnet) updateCachedInformation() fail.Error {
	var primaryGatewayID, secondaryGatewayID string
	xerr := instance.Review(func(clonable data.Clonable, _ *serialize.JSONProperties) fail.Error {
		as, ok := clonable.(*abstract.Subnet)
		if !ok {
			return fail.InconsistentError("'*abstract.Subnet' expected, '%s' provided", reflect.TypeOf(clonable).String())
		}

		if len(as.GatewayIDs) > 0 {
			primaryGatewayID = as.GatewayIDs[0]
		}
		if len(as.GatewayIDs) > 1 {
			secondaryGatewayID = as.GatewayIDs[1]
		}
		return nil
	})
	xerr = debug.InjectPlannedFail(xerr)
	if xerr != nil {
		return xerr
	}

	if primaryGatewayID != "" {
		hostInstance, xerr := LoadHost(instance.GetService(), primaryGatewayID)
		xerr = debug.InjectPlannedFail(xerr)
		if xerr != nil {
			return xerr
		}

		instance.gateways[0] = hostInstance.(*Host)
	}
	if secondaryGatewayID != "" {
		hostInstance, xerr := LoadHost(instance.GetService(), secondaryGatewayID)
		xerr = debug.InjectPlannedFail(xerr)
		if xerr != nil {
			return xerr
		}

		instance.gateways[1] = hostInstance.(*Host)
	}

	return nil
}

func (instance *Subnet) IsNull() bool {
	return instance == nil || (instance != nil && ((instance.MetadataCore == nil) || (instance.MetadataCore != nil && instance.MetadataCore.IsNull())))
}

// Carry wraps rv.core.Carry() to add Volume to service cache
func (instance *Subnet) Carry(clonable data.Clonable) (xerr fail.Error) {
	if clonable == nil {
		return fail.InvalidParameterCannotBeNilError("clonable")
	}
	identifiable, ok := clonable.(data.Identifiable)
	if !ok {
		return fail.InvalidParameterError("clonable", "must also satisfy interface 'data.Identifiable'")
	}

	kindCache, xerr := instance.GetService().GetCache(instance.MetadataCore.GetKind())
	xerr = debug.InjectPlannedFail(xerr)
	if xerr != nil {
		return xerr
	}

	xerr = kindCache.ReserveEntry(identifiable.GetID(), temporal.GetMetadataTimeout())
	xerr = debug.InjectPlannedFail(xerr)
	if xerr != nil {
		return xerr
	}
	defer func() {
		xerr = debug.InjectPlannedFail(xerr)
		if xerr != nil {
			if derr := kindCache.FreeEntry(identifiable.GetID()); derr != nil {
				_ = xerr.AddConsequence(fail.Wrap(derr, "cleaning up on failure, failed to free %s cache entry for key '%s'", instance.MetadataCore.GetKind(), identifiable.GetID()))
			}
		}
	}()

	xerr = instance.MetadataCore.Carry(clonable)
	xerr = debug.InjectPlannedFail(xerr)
	if xerr != nil {
		return xerr
	}

	cacheEntry, xerr := kindCache.CommitEntry(identifiable.GetID(), instance)
	xerr = debug.InjectPlannedFail(xerr)
	if xerr != nil {
		return xerr
	}

	cacheEntry.LockContent()

	return nil
}

// Create creates a Subnet
// FIXME: split up this function for readability
func (instance *Subnet) Create(ctx context.Context, req abstract.SubnetRequest, gwname string, gwSizing *abstract.HostSizingRequirements) (xerr fail.Error) {
	defer fail.OnPanic(&xerr)

	// note: do not test IsNull() here, it's expected to be IsNull() actually
	if instance == nil {
		return fail.InvalidInstanceError()
	}
	if !instance.IsNull() {
		subnetName := instance.GetName()
		if subnetName != "" {
			return fail.NotAvailableError("already carrying Subnet '%s'", subnetName)
		}
		return fail.InvalidInstanceContentError("instance", "is not null value")
	}
	if ctx == nil {
		return fail.InvalidParameterCannotBeNilError("ctx")
	}

	task, xerr := concurrency.TaskFromContext(ctx)
	xerr = debug.InjectPlannedFail(xerr)
	if xerr != nil {
		switch xerr.(type) {
		case *fail.ErrNotAvailable:
			task, xerr = concurrency.VoidTask()
			if xerr != nil {
				return xerr
			}
		default:
			return xerr
		}
	}

	tracer := debug.NewTracer(task, tracing.ShouldTrace("resources.subnet"),
		"('%s', '%s', %s, <sizing>, '%s', %v)", req.Name, req.CIDR, req.IPVersion.String(), req.ImageRef, req.HA,
	).WithStopwatch().Entering()
	defer tracer.Exiting()

	instance.lock.Lock()
	defer instance.lock.Unlock()

	xerr = instance.unsafeCreateSubnet(ctx, req)
	xerr = debug.InjectPlannedFail(xerr)
	if xerr != nil {
		return xerr
	}

	// Starting from here, delete Subnet if exiting with error
	defer func() {
		if xerr != nil && !req.KeepOnFailure {
			if derr := instance.deleteSubnetAndConfirm(instance.GetID()); derr != nil {
				_ = xerr.AddConsequence(fail.Wrap(derr, "cleaning up on %s, failed to delete Subnet", ActionFromError(xerr)))
			}
		}
	}()

	// --- Create the gateway(s) ---
	xerr = instance.unsafeCreateGateways(ctx, req, gwname, gwSizing, nil)
	if xerr != nil {
		return xerr
	}

	// --- Updates Subnet state in metadata ---
	return instance.unsafeFinalizeSubnetCreation()
}

func (instance *Subnet) unsafeCreateSubnet(ctx context.Context, req abstract.SubnetRequest) fail.Error {
	if req.CIDR == "" {
		return fail.InvalidRequestError("invalid empty string value for 'req.CIDR'")
	}

	networkInstance, abstractNetwork, xerr := instance.validateNetwork(&req)
	xerr = debug.InjectPlannedFail(xerr)
	if xerr != nil {
		return xerr
	}

	// Check if Subnet already exists and is managed by SafeScale
	xerr = instance.checkUnicity(req)
	xerr = debug.InjectPlannedFail(xerr)
	if xerr != nil {
		return xerr
	}

	// Verify the CIDR is not routable
	xerr = instance.validateCIDR(&req, *abstractNetwork)
	xerr = debug.InjectPlannedFail(xerr)
	if xerr != nil {
		return fail.Wrap(xerr, "failed to validate CIDR '%s' for Subnet '%s'", req.CIDR, req.Name)
	}

	svc := instance.GetService()
	abstractSubnet, xerr := svc.CreateSubnet(req)
	xerr = debug.InjectPlannedFail(xerr)
	if xerr != nil {
		switch xerr.(type) {
		case *fail.ErrNotFound, *fail.ErrInvalidRequest, *fail.ErrTimeout:
			return xerr
		default:
			return xerr
		}
	}

	// Starting from here, delete Subnet if exiting with error
	defer func() {
		if xerr != nil && abstractSubnet != nil && !req.KeepOnFailure {
			if derr := instance.deleteSubnetAndConfirm(abstractSubnet.ID); derr != nil {
				_ = xerr.AddConsequence(fail.Wrap(derr, "cleaning up on %s, failed to delete Subnet", ActionFromError(xerr)))
			}
		}
	}()

	// Write Subnet object metadata and updates the service cache
	xerr = instance.Carry(abstractSubnet)
	xerr = debug.InjectPlannedFail(xerr)
	if xerr != nil {
		return xerr
	}

	// Starting from here, delete Subnet metadata if exiting with error
	defer func() {
		if xerr != nil && !req.KeepOnFailure {
			if derr := instance.MetadataCore.Delete(); derr != nil {
				_ = xerr.AddConsequence(fail.Wrap(derr, "cleaning up on %s, failed to delete Subnet metadata", ActionFromError(xerr)))
			}
		}
	}()
	xerr = instance.updateCachedInformation()
	xerr = debug.InjectPlannedFail(xerr)
	if xerr != nil {
		return xerr
	}

	subnetGWSG, subnetInternalSG, subnetPublicIPSG, xerr := instance.UnsafeCreateSecurityGroups(ctx, networkInstance, req.KeepOnFailure)
	xerr = debug.InjectPlannedFail(xerr)
	if xerr != nil {
		return xerr
	}

	defer func() {
		if xerr != nil && !req.KeepOnFailure {
			derr := instance.deleteSecurityGroups(ctx, [3]string{subnetGWSG.GetID(), subnetInternalSG.GetID(), subnetPublicIPSG.GetID()})
			if derr != nil {
				_ = xerr.AddConsequence(fail.Wrap(derr, "cleaning up on failure, failed to delete Security Groups"))
			}
		}
	}()

	caps := svc.GetCapabilities()
	failover := req.HA
	if failover {
		if caps.PrivateVirtualIP {
			logrus.Info("Driver support private Virtual IP, honoring the failover setup for gateways.")
		} else {
			logrus.Warning("Driver does not support private Virtual IP, cannot set up failover of Subnet default route.")
			failover = false
		}
	}

	// Creates VIP for gateways if asked for
	var avip *abstract.VirtualIP
	if failover {
		avip, xerr = svc.CreateVIP(abstractSubnet.Network, abstractSubnet.ID, fmt.Sprintf(virtualIPNamePattern, abstractSubnet.Name, networkInstance.GetName()), []string{subnetGWSG.GetID()})
		xerr = debug.InjectPlannedFail(xerr)
		if xerr != nil {
			return fail.Wrap(xerr, "failed to create VIP")
		}

		// Starting from here, delete VIP if exists with error
		defer func() {
			if xerr != nil && abstractSubnet != nil && abstractSubnet.VIP != nil && !req.KeepOnFailure {
				if derr := svc.DeleteVIP(abstractSubnet.VIP); derr != nil {
					_ = xerr.AddConsequence(fail.Wrap(derr, "cleaning up on %s, failed to delete VIP", ActionFromError(xerr)))
				}
			}
		}()
	}

	xerr = instance.Alter(func(clonable data.Clonable, props *serialize.JSONProperties) fail.Error {
		as, ok := clonable.(*abstract.Subnet)
		if !ok {
			return fail.InconsistentError("'*abstract.Subnet' expected, '%s' provided", reflect.TypeOf(clonable).String())
		}

		as.VIP = avip
		as.State = subnetstate.GatewayCreation
		as.GWSecurityGroupID = subnetGWSG.GetID()
		as.InternalSecurityGroupID = subnetInternalSG.GetID()
		as.PublicIPSecurityGroupID = subnetPublicIPSG.GetID()

		// Creates the bind between the Subnet default security group and the Subnet
		return props.Alter(subnetproperty.SecurityGroupsV1, func(clonable data.Clonable) fail.Error {
			ssgV1, ok := clonable.(*propertiesv1.SubnetSecurityGroups)
			if !ok {
				return fail.InconsistentError("'*propertiesv1.SubnetSecurityGroups' expected, '%s' provided", reflect.TypeOf(clonable).String())
			}

			item := &propertiesv1.SecurityGroupBond{
				ID:       subnetGWSG.GetID(),
				Name:     subnetGWSG.GetName(),
				Disabled: false,
			}
			ssgV1.ByID[item.ID] = item
			ssgV1.ByName[subnetGWSG.GetName()] = item.ID

			item = &propertiesv1.SecurityGroupBond{
				ID:       subnetInternalSG.GetID(),
				Name:     subnetInternalSG.GetName(),
				Disabled: false,
			}
			ssgV1.ByID[item.ID] = item
			ssgV1.ByName[item.Name] = item.ID
			return nil
		})
	})
	xerr = debug.InjectPlannedFail(xerr)
	if xerr != nil {
		return xerr
	}

	// attach Subnet to Network
	xerr = networkInstance.Alter(func(_ data.Clonable, props *serialize.JSONProperties) fail.Error {
		return props.Alter(networkproperty.SubnetsV1, func(clonable data.Clonable) fail.Error {
			nsV1, ok := clonable.(*propertiesv1.NetworkSubnets)
			if !ok {
				return fail.InconsistentError("'*propertiesv1.NetworkSubnets' expected, '%s' provided", reflect.TypeOf(clonable).String())
			}

			nsV1.ByID[abstractSubnet.ID] = abstractSubnet.Name
			nsV1.ByName[abstractSubnet.Name] = abstractSubnet.ID
			return nil
		})
	})
	xerr = debug.InjectPlannedFail(xerr)
	if xerr != nil {
		return xerr
	}

	// Starting from here, remove Subnet from Network metadata if exiting with error
	defer func() {
		if xerr != nil && !req.KeepOnFailure {
			derr := networkInstance.Alter(func(_ data.Clonable, props *serialize.JSONProperties) fail.Error {
				return props.Alter(networkproperty.SubnetsV1, func(clonable data.Clonable) fail.Error {
					nsV1, ok := clonable.(*propertiesv1.NetworkSubnets)
					if !ok {
						return fail.InconsistentError("'*propertiesv1.NetworkSubnets' expected, '%s' provided", reflect.TypeOf(clonable).String())
					}

					delete(nsV1.ByID, abstractSubnet.ID)
					delete(nsV1.ByName, abstractSubnet.Name)
					return nil
				})
			})
			if derr != nil {
				_ = xerr.AddConsequence(fail.Wrap(derr, "cleaning up on %s, failed to detach Subnet from Network", ActionFromError(xerr)))
			}
		}
	}()

	return nil
}

func (instance *Subnet) unsafeFinalizeSubnetCreation() fail.Error {
	xerr := instance.Alter(func(clonable data.Clonable, _ *serialize.JSONProperties) fail.Error {
		as, ok := clonable.(*abstract.Subnet)
		if !ok {
			return fail.InconsistentError("'*abstract.Subnet' expected, '%s' provided", reflect.TypeOf(clonable).String())
		}

		as.State = subnetstate.Ready
		return nil
	})
	xerr = debug.InjectPlannedFail(xerr)
	if xerr != nil {
		return xerr
	}

	return instance.updateCachedInformation()
}

func (instance *Subnet) unsafeCreateGateways(ctx context.Context, req abstract.SubnetRequest, gwname string, gwSizing *abstract.HostSizingRequirements, sgs map[string]struct{}) fail.Error {
	svc := instance.GetService()
	if gwSizing == nil {
		gwSizing = &abstract.HostSizingRequirements{MinGPU: -1}
	}

	template, xerr := svc.FindTemplateBySizing(*gwSizing)
	xerr = debug.InjectPlannedFail(xerr)
	if xerr != nil {
		return fail.Wrap(xerr, "failed to find appropriate template")
	}

	// define image...
	imageQuery := gwSizing.Image
	if imageQuery == "" {
		imageQuery = req.ImageRef
		if imageQuery == "" {
			cfg, xerr := svc.GetConfigurationOptions()
			xerr = debug.InjectPlannedFail(xerr)
			if xerr != nil {
				return xerr
			}

			imageQuery = cfg.GetString("DefaultImage")

			if imageQuery == "" {
				imageQuery = "Ubuntu 20.04"
			}
		}
		img, xerr := svc.SearchImage(imageQuery)
		xerr = debug.InjectPlannedFail(xerr)
		if xerr != nil {
			switch xerr.(type) {
			case *fail.ErrNotFound:
				// look for an exact match by ID
				imgs, xerr := svc.ListImages(true)
				xerr = debug.InjectPlannedFail(xerr)
				if xerr != nil {
					return fail.Wrap(xerr, "failure listing images")
				}

				img = nil
				for _, aimg := range imgs {
					if strings.Compare(aimg.ID, imageQuery) == 0 {
						logrus.Tracef("exact match by ID, ignoring jarowinkler results")
						img = &aimg
						break
					}
				}
				if img == nil {
					return fail.Wrap(xerr, "failed to find image with ID %s", imageQuery)
				}

			default:
				return fail.Wrap(xerr, "failed to find image '%s'", imageQuery)
			}
		}

		gwSizing.Image = img.ID
	}

	subnetName := instance.GetName()
	var primaryGatewayName, secondaryGatewayName string
	if req.HA || gwname == "" {
		primaryGatewayName = "gw-" + subnetName
	} else {
		primaryGatewayName = gwname
	}
	if req.HA {
		secondaryGatewayName = "gw2-" + subnetName
	}

	domain := strings.Trim(req.Domain, ".")
	if domain != "" {
		domain = "." + domain
	}

	keepalivedPassword, err := utils.GeneratePassword(16)
	err = debug.InjectPlannedError(err)
	if err != nil {
		return fail.ConvertError(err)
	}

	var as *abstract.Subnet
	xerr = instance.Review(func(clonable data.Clonable, _ *serialize.JSONProperties) fail.Error {
		var ok bool
		as, ok = clonable.(*abstract.Subnet)
		if !ok {
			return fail.InconsistentError("'*abstract.Subnet' expected, '%s' provided", reflect.TypeOf(clonable).String())
		}

		// IDs of Security Groups to attach to Host used as gateway
		if len(sgs) == 0 {
			sgs = map[string]struct{}{}
		}
		sgs[as.GWSecurityGroupID] = struct{}{}
		sgs[as.InternalSecurityGroupID] = struct{}{}
		sgs[as.PublicIPSecurityGroupID] = struct{}{}
		return nil
	})
	if xerr != nil {
		return xerr
	}

	gwRequest := abstract.HostRequest{
		ImageID:          gwSizing.Image,
		ImageRef:         imageQuery,
		Subnets:          []*abstract.Subnet{as},
		SSHPort:          req.DefaultSSHPort,
		TemplateID:       template.ID,
		KeepOnFailure:    req.KeepOnFailure,
		SecurityGroupIDs: sgs,
		IsGateway:        true,
	}

	var (
		primaryGateway, secondaryGateway   *Host
		primaryUserdata, secondaryUserdata *userdata.Content
		primaryTask, secondaryTask         concurrency.Task
	)

	tg, xerr := concurrency.NewTaskGroupWithContext(ctx, concurrency.InheritParentIDOption, concurrency.AmendID("/creategateways"))
	xerr = debug.InjectPlannedFail(xerr)
	if xerr != nil {
		return xerr
	}

	// Starts primary gateway creation
	primaryRequest := gwRequest
	primaryRequest.ResourceName = primaryGatewayName
	primaryRequest.HostName = primaryGatewayName + domain
	primaryTask, xerr = tg.Start(instance.taskCreateGateway, taskCreateGatewayParameters{
		request: primaryRequest,
		sizing:  *gwSizing,
	})
	xerr = debug.InjectPlannedFail(xerr)
	if xerr != nil {
		return xerr
	}

	// Starts secondary gateway creation if asked for
	if req.HA {
		secondaryRequest := gwRequest
		secondaryRequest.ResourceName = secondaryGatewayName
		secondaryRequest.HostName = secondaryGatewayName
		if req.Domain != "" {
			secondaryRequest.HostName = secondaryGatewayName + domain
		}
		secondaryTask, xerr = tg.Start(instance.taskCreateGateway, taskCreateGatewayParameters{
			request: secondaryRequest,
			sizing:  *gwSizing,
		})
		xerr = debug.InjectPlannedFail(xerr)
		if xerr != nil {
			abErr := tg.Abort()
			if abErr != nil {
				logrus.Errorf("there was an error trying to abort TaskGroup: %s", spew.Sdump(abErr))
			}
		}
	}

	results, groupXErr := tg.WaitGroup()
	if groupXErr != nil {
		return groupXErr
	}
	if results == nil {
		return fail.InconsistentError("task results shouldn't be nil")
	}

	id, xerr := primaryTask.ID()
	xerr = debug.InjectPlannedFail(xerr)
	if xerr != nil {
		groupXErr = xerr
	} else {
		var content concurrency.TaskResult
		var ok bool

		if content, ok = results[id]; !ok {
			return fail.InconsistentError("task results does not contain %s", id)
		}
		if content == nil {
			return fail.InconsistentError("task result with %s should not be nil", id)
		}

		result, ok := results[id].(data.Map)
		if !ok {
			xerr = fail.InconsistentError("'data.Map' expected, '%s' provided", reflect.TypeOf(results[id]).String())
			groupXErr = xerr
		} else {
			primaryGateway = result["host"].(*Host)
			primaryUserdata = result["userdata"].(*userdata.Content)
			primaryUserdata.GatewayHAKeepalivedPassword = keepalivedPassword

			xerr = instance.Alter(func(clonable data.Clonable, _ *serialize.JSONProperties) fail.Error {
				abstractSubnet, ok := clonable.(*abstract.Subnet)
				if !ok {
					return fail.InconsistentError("'*abstract.Subnet' expected, '%%s' provided", reflect.TypeOf(clonable).String())
				}

				abstractSubnet.GatewayIDs = append(abstractSubnet.GatewayIDs, primaryGateway.GetID())
				return nil
			})
			if xerr != nil {
				//goland:noinspection GoNilness
				if groupXErr == nil {
					groupXErr = xerr
				} else {
					_ = groupXErr.AddConsequence(xerr)
				}
			} else {
				// Starting from here, deletes the primary gateway if exiting with error
				defer func() {
					if xerr != nil && !req.KeepOnFailure {
						logrus.Debugf("Cleaning up on failure, deleting gateway '%s'...", primaryGateway.GetName())
						derr := primaryGateway.RelaxedDeleteHost(context.Background())
						derr = debug.InjectPlannedFail(derr)
						if derr != nil {
							switch derr.(type) {
							case *fail.ErrTimeout:
								logrus.Warnf("We should have waited more...") // FIXME: Wait until gateway no longer exists
							default:
							}
							_ = xerr.AddConsequence(derr)
						} else {
							logrus.Debugf("Cleaning up on failure, gateway '%s' deleted", primaryGateway.GetName())
						}
						if req.HA {
							if derr := instance.unbindHostFromVIP(as.VIP, primaryGateway); derr != nil {
								_ = xerr.AddConsequence(fail.Wrap(derr, "cleaning up on %s, failed to unbind VIP from gateway", ActionFromError(xerr)))
							}
						}
					}
				}()

				// Bind Internal Security Group to gateway
				xerr = instance.bindInternalSecurityGroupToGateway(ctx, primaryGateway)
				xerr = debug.InjectPlannedFail(xerr)
				if xerr != nil {
					//goland:noinspection GoNilness
					if groupXErr == nil {
						groupXErr = xerr
					} else {
						_ = groupXErr.AddConsequence(xerr)
					}
				} else {
					defer instance.undoBindInternalSecurityGroupToGateway(ctx, primaryGateway, req.KeepOnFailure, &xerr)
				}
			}
		}
	}

	if req.HA {
		id, xerr := secondaryTask.ID()
		xerr = debug.InjectPlannedFail(xerr)
		if xerr != nil {
			if groupXErr == nil {
				groupXErr = xerr
			} else {
				_ = groupXErr.AddConsequence(xerr)
			}
		}

		if content, ok := results[id]; !ok {
			return fail.InconsistentError("task results does not contain %s", id)
		} else {
			if content == nil {
				return fail.InconsistentError("task result with %s should not be nil", id)
			}
		}

		result, ok := results[id].(data.Map)
		if !ok {
			xerr = fail.InconsistentError("'data.Map' expected, '%s' provided", reflect.TypeOf(results[id]).String())
			if groupXErr == nil {
				groupXErr = xerr
			} else {
				_ = groupXErr.AddConsequence(xerr)
			}
		} else {
			secondaryGateway = result["host"].(*Host)
			secondaryUserdata = result["userdata"].(*userdata.Content)
			secondaryUserdata.GatewayHAKeepalivedPassword = keepalivedPassword

			// register gateway id in subnet metadata
			xerr = instance.Alter(func(clonable data.Clonable, _ *serialize.JSONProperties) fail.Error {
				abstractSubnet, ok := clonable.(*abstract.Subnet)
				if !ok {
					return fail.InconsistentError("'*abstract.Subnet' expected, '%%s' provided", reflect.TypeOf(clonable).String())
				}

				abstractSubnet.GatewayIDs = append(abstractSubnet.GatewayIDs, secondaryGateway.GetID())
				return nil
			})
			if xerr != nil {
				if groupXErr == nil {
					groupXErr = xerr
				} else {
					_ = groupXErr.AddConsequence(xerr)
				}
			}

			// Starting from here, deletes the secondary gateway if exiting with error
			defer func() {
				if xerr != nil && !req.KeepOnFailure {
					derr := secondaryGateway.RelaxedDeleteHost(ctx)
					derr = debug.InjectPlannedFail(derr)
					if derr != nil {
						switch derr.(type) {
						case *fail.ErrTimeout:
							logrus.Warnf("We should have waited more") // FIXME: Wait until gateway no longer exists
						default:
						}
						_ = xerr.AddConsequence(derr)
					}
					derr = instance.unbindHostFromVIP(as.VIP, secondaryGateway)
					derr = debug.InjectPlannedFail(derr)
					if derr != nil {
						_ = xerr.AddConsequence(fail.Wrap(derr, "cleaning up on %s, failed to unbind VIP from gateway", ActionFromError(xerr)))
					}
				}
			}()

			// Bind Internal Security Group to gateway
			xerr = instance.bindInternalSecurityGroupToGateway(ctx, secondaryGateway)
			xerr = debug.InjectPlannedFail(xerr)
			if xerr != nil {
				if groupXErr == nil {
					groupXErr = xerr
				} else {
					_ = groupXErr.AddConsequence(xerr)
				}
			} else {
				defer instance.undoBindInternalSecurityGroupToGateway(ctx, secondaryGateway, req.KeepOnFailure, &xerr)
			}
		}
	}
	if groupXErr != nil {
		return groupXErr
	}

	// Update userdata of gateway(s)
	xerr = instance.Inspect(func(clonable data.Clonable, _ *serialize.JSONProperties) (innerXErr fail.Error) {
		as, ok := clonable.(*abstract.Subnet)
		if !ok {
			return fail.InconsistentError("'*abstract.Subnet' expected, '%s' provided", reflect.TypeOf(clonable).String())
		}

		// Updates userdatas to use later
		primaryUserdata.PrimaryGatewayPrivateIP, innerXErr = primaryGateway.GetPrivateIP()
		if innerXErr != nil {
			return innerXErr
		}

		primaryUserdata.PrimaryGatewayPublicIP, innerXErr = primaryGateway.GetPublicIP()
		if innerXErr != nil {
			return innerXErr
		}

		primaryUserdata.IsPrimaryGateway = true
		if as.VIP != nil {
			primaryUserdata.DefaultRouteIP = as.VIP.PrivateIP
			primaryUserdata.EndpointIP = as.VIP.PublicIP
		} else {
			primaryUserdata.DefaultRouteIP = primaryUserdata.PrimaryGatewayPrivateIP
			primaryUserdata.EndpointIP = primaryUserdata.PrimaryGatewayPublicIP
		}

		if secondaryGateway != nil {
			// as.SecondaryGatewayID = secondaryGateway.ID()
			primaryUserdata.SecondaryGatewayPrivateIP, innerXErr = secondaryGateway.GetPrivateIP()
			if innerXErr != nil {
				return innerXErr
			}

			secondaryUserdata.PrimaryGatewayPrivateIP = primaryUserdata.PrimaryGatewayPrivateIP
			secondaryUserdata.SecondaryGatewayPrivateIP = primaryUserdata.SecondaryGatewayPrivateIP
			primaryUserdata.SecondaryGatewayPublicIP, innerXErr = secondaryGateway.GetPublicIP()
			if innerXErr != nil {
				return innerXErr
			}
			secondaryUserdata.PrimaryGatewayPublicIP = primaryUserdata.PrimaryGatewayPublicIP
			secondaryUserdata.SecondaryGatewayPublicIP = primaryUserdata.SecondaryGatewayPublicIP
			secondaryUserdata.IsPrimaryGateway = false
		}
		return nil
	})
	xerr = debug.InjectPlannedFail(xerr)
	if xerr != nil {
		return xerr
	}

	// As hosts are marked as gateways, the configuration stopped on phase 2 'netsec', the remaining 3 phases have to be run explicitly
	xerr = instance.Alter(func(clonable data.Clonable, _ *serialize.JSONProperties) fail.Error {
		as, ok := clonable.(*abstract.Subnet)
		if !ok {
			return fail.InconsistentError("'*abstract.Subnet' expected, '%s' provided", reflect.TypeOf(clonable).String())
		}

		as.State = subnetstate.GatewayConfiguration
		return nil
	})
	xerr = debug.InjectPlannedFail(xerr)
	if xerr != nil {
		return xerr
	}

	tg, xerr = concurrency.NewTaskGroupWithContext(ctx, concurrency.InheritParentIDOption, concurrency.AmendID("/configuregateways"))
	xerr = debug.InjectPlannedFail(xerr)
	if xerr != nil {
		return xerr
	}

	_, xerr = tg.Start(instance.taskFinalizeGatewayConfiguration, taskFinalizeGatewayConfigurationParameters{
		host:     primaryGateway,
		userdata: primaryUserdata,
	})
	xerr = debug.InjectPlannedFail(xerr)
	if xerr != nil {
		return xerr
	}

	if req.HA {
		_, xerr = tg.Start(instance.taskFinalizeGatewayConfiguration, taskFinalizeGatewayConfigurationParameters{
			host:     secondaryGateway,
			userdata: secondaryUserdata,
		})
		xerr = debug.InjectPlannedFail(xerr)
		if xerr != nil {
			abErr := tg.Abort()
			if abErr != nil {
				logrus.Errorf("there was an error trying to abort TaskGroup: %s", spew.Sdump(abErr))
			}
		}
	}

	_, xerr = tg.WaitGroup()
	xerr = debug.InjectPlannedFail(xerr)
	return xerr
}

// bindInternalSecurityGroupToGateway does what its name says
func (instance *Subnet) bindInternalSecurityGroupToGateway(ctx context.Context, host resources.Host) fail.Error {
	return instance.Review(func(clonable data.Clonable, _ *serialize.JSONProperties) fail.Error {
		as, ok := clonable.(*abstract.Subnet)
		if !ok {
			return fail.InconsistentError("'*abstract.Subnet' expected, '%s' provided", reflect.TypeOf(clonable).String())
		}

		sg, innerXErr := LoadSecurityGroup(instance.GetService(), as.InternalSecurityGroupID)
		if innerXErr != nil {
			return fail.Wrap(innerXErr, "failed to load Subnet '%s' internal Security Group %s", as.Name, as.InternalSecurityGroupID)
		}
		defer sg.Released()

		if innerXErr = sg.BindToHost(ctx, host, resources.SecurityGroupEnable, resources.MarkSecurityGroupAsSupplemental); innerXErr != nil {
			return fail.Wrap(innerXErr, "failed to apply Subnet '%s' internal Security Group '%s' to Host '%s'", as.Name, sg.GetName(), host.GetName())
		}

		return nil
	})
}

// undoBindInternalSecurityGroupToGateway does what its name says
func (instance *Subnet) undoBindInternalSecurityGroupToGateway(ctx context.Context, host resources.Host, keepOnFailure bool, xerr *fail.Error) {
	if xerr != nil && *xerr != nil && keepOnFailure {
		_ = instance.Review(func(clonable data.Clonable, _ *serialize.JSONProperties) fail.Error {
			as, ok := clonable.(*abstract.Subnet)
			if !ok {
				return fail.InconsistentError("'*abstract.Subnet' expected, '%s' provided", reflect.TypeOf(clonable).String())
			}

			sg, derr := LoadSecurityGroup(instance.GetService(), as.InternalSecurityGroupID)
			if derr == nil {
				derr = sg.UnbindFromHost(context.Background(), host)
				sg.Released()
			}
			if derr != nil {
				_ = (*xerr).AddConsequence(fail.Wrap(derr, "cleaning up on failure, failed to unbind Internal Security Group of Subnet '%s' from Host '%s'", as.Name, host.GetName()))
			}
			return nil
		})
	}
}

// deleteSubnetAndConfirm deletes the Subnet idnetified by 'id' and wait for deletion confirmation
func (instance *Subnet) deleteSubnetAndConfirm(id string) fail.Error {
	svc := instance.GetService()
	xerr := svc.DeleteSubnet(id)
	xerr = debug.InjectPlannedFail(xerr)
	if xerr != nil {
		switch xerr.(type) {
		case *fail.ErrNotFound:
			// If Subnet doesn't exist anymore on the provider infrastructure, do not fail
			return nil
		default:
			return xerr
		}
	}
	return retry.WhileUnsuccessful(
		func() error {
			_, xerr := svc.InspectSubnet(id)
			xerr = debug.InjectPlannedFail(xerr)
			if xerr != nil {
				switch xerr.(type) {
				case *fail.ErrNotFound:
					// Subnet not found, good
				default:
					return xerr
				}
			}
			return nil
		},
		temporal.GetMinDelay(),
		temporal.GetContextTimeout(),
	)
}

// validateCIDR tests if CIDR requested is valid, or select one if no CIDR is provided
func (instance *Subnet) validateCIDR(req *abstract.SubnetRequest, network abstract.Network) fail.Error {
	_, networkDesc, _ := net.ParseCIDR(network.CIDR)
	if req.CIDR != "" {
		routable, xerr := netutils.IsCIDRRoutable(req.CIDR)
		xerr = debug.InjectPlannedFail(xerr)
		if xerr != nil {
			return fail.Wrap(xerr, "failed to determine if CIDR is not routable")
		}

		if routable {
			return fail.InvalidRequestError("cannot create such a Subnet, CIDR must NOT be routable; please choose an appropriate CIDR (RFC1918)")
		}

		_, subnetDesc, err := net.ParseCIDR(req.CIDR)
		err = debug.InjectPlannedError(err)
		if err != nil {
			return fail.ConvertError(err)
		}

		// ... and if CIDR is inside VPC's one
		if !netutils.CIDROverlap(*networkDesc, *subnetDesc) {
			return fail.InvalidRequestError("not inside Network CIDR '%s'", req.CIDR, req.Name, network.CIDR)
		}
		return nil
	}

	// CIDR is empty, choose the first Class C available one
	logrus.Debugf("CIDR is empty, choosing one...")

	subnets, xerr := instance.GetService().ListSubnets(network.ID)
	xerr = debug.InjectPlannedFail(xerr)
	if xerr != nil {
		return xerr
	}
	var (
		newIPNet net.IPNet
		found    bool
	)
	mask, _ := networkDesc.Mask.Size()
	maxBitShift := uint(30 - mask)

	for bs := uint(1); bs <= maxBitShift && !found; bs++ {
		limit := uint(1 << maxBitShift)
		for i := uint(1); i <= limit; i++ {
			newIPNet, xerr = netutils.NthIncludedSubnet(*networkDesc, uint8(bs), i)
			xerr = debug.InjectPlannedFail(xerr)
			if xerr != nil {
				return fail.Wrap(xerr, "failed to choose a CIDR for the Subnet")
			}
			if wouldOverlap(subnets, newIPNet) == nil {
				found = true
				break
			}
		}
	}
	if !found {
		return fail.OverflowError(nil, maxBitShift, "failed to find a free available CIDR ")
	}

	req.CIDR = newIPNet.String()
	logrus.Debugf("CIDR chosen for Subnet '%s' is '%s'", req.Name, req.CIDR)
	return nil
}

// wouldOverlap returns fail.ErrOverloadError if Subnet overlaps one of the subnets in allSubnets
// TODO: there is room for optimization here, 'allSubnets' is walked through at each call...
func wouldOverlap(allSubnets []*abstract.Subnet, subnet net.IPNet) fail.Error {
	for _, s := range allSubnets {
		_, sDesc, _ := net.ParseCIDR(s.CIDR)
		if netutils.CIDROverlap(subnet, *sDesc) {
			return fail.OverloadError("would intersect with '%s (%s)'", s.Name, s.CIDR)
		}
	}
	return nil
}

// checkUnicity checks if the Subnet name is not already used
func (instance *Subnet) checkUnicity(req abstract.SubnetRequest) fail.Error {
	resSubnet, xerr := LoadSubnet(instance.GetService(), req.NetworkID, req.Name)
	xerr = debug.InjectPlannedFail(xerr)
	if xerr != nil {
		switch xerr.(type) {
		case *fail.ErrNotFound:
			return nil
		default:
			return xerr
		}
	}

	resSubnet.Released()
	return fail.DuplicateError("Subnet '%s' already exists", req.Name)
}

// validateNetwork verifies the Network exists and make sure req.Network field is an ID
func (instance *Subnet) validateNetwork(req *abstract.SubnetRequest) (resources.Network, *abstract.Network, fail.Error) {
	var an *abstract.Network
	svc := instance.GetService()
	rn, xerr := LoadNetwork(svc, req.NetworkID)
	if xerr == nil {
		xerr = rn.Inspect(func(clonable data.Clonable, _ *serialize.JSONProperties) fail.Error {
			var ok bool
			an, ok = clonable.(*abstract.Network)
			if !ok {
				return fail.InconsistentError("'*abstract.Networking' expected, %s' provided", reflect.TypeOf(clonable).String())
			}

			// check the network exists on provider side
			if _, innerXErr := svc.InspectNetwork(an.ID); innerXErr != nil {
				switch innerXErr.(type) {
				case *fail.ErrNotFound:
					// TODO: automatic metadata cleanup ?
					return fail.InconsistentError("inconsistent metadata detected for Network '%s': it does not exist anymore on provider side", an.Name)
				default:
					return innerXErr
				}
			}
			return nil
		})
	} else {
		rn = nil
		switch xerr.(type) { //nolint
		case *fail.ErrNotFound:
			if !svc.HasDefaultNetwork() {
				return nil, nil, xerr
			}
			an, xerr = svc.GetDefaultNetwork()
		}
	}
	xerr = debug.InjectPlannedFail(xerr)
	if xerr != nil {
		return nil, nil, xerr
	}

	req.NetworkID = an.ID
	if len(req.DNSServers) == 0 {
		req.DNSServers = an.DNSServers
	}

	return rn, an, nil
}

// unbindHostFromVIP unbinds a VIP from IPAddress
// Actually does nothing in aws for now
func (instance *Subnet) unbindHostFromVIP(vip *abstract.VirtualIP, host resources.Host) (xerr fail.Error) {
	defer fail.OnPanic(&xerr)

	xerr = instance.GetService().UnbindHostFromVIP(vip, host.GetID())
	xerr = debug.InjectPlannedFail(xerr)
	if xerr != nil {
		return fail.Wrap(xerr, "cleaning up on %s, failed to unbind gateway '%s' from VIP", ActionFromError(xerr), host.GetName())
	}

	return nil
}

// Browse walks through all the metadata objects in Subnet
func (instance *Subnet) Browse(ctx context.Context, callback func(*abstract.Subnet) fail.Error) (xerr fail.Error) {
	defer fail.OnPanic(&xerr)

	// Note: Do not test with Isnull here, as Browse may be used from null value
	if instance == nil {
		return fail.InvalidInstanceError()
	}
	if ctx == nil {
		return fail.InvalidParameterCannotBeNilError("ctx")
	}
	if callback == nil {
		return fail.InvalidParameterError("callback", "can't be nil")
	}

	task, xerr := concurrency.TaskFromContext(ctx)
	xerr = debug.InjectPlannedFail(xerr)
	if xerr != nil {
		switch xerr.(type) {
		case *fail.ErrNotAvailable:
			task, xerr = concurrency.VoidTask()
			if xerr != nil {
				return xerr
			}
		default:
			return xerr
		}
	}

	if task.Aborted() {
		return fail.AbortedError(nil, "aborted")
	}

	instance.lock.RLock()
	defer instance.lock.RUnlock()

	return instance.MetadataCore.BrowseFolder(func(buf []byte) fail.Error {
		if task.Aborted() {
			return fail.AbortedError(nil, "aborted")
		}

		as := abstract.NewSubnet()
		xerr := as.Deserialize(buf)
		xerr = debug.InjectPlannedFail(xerr)
		if xerr != nil {
			return xerr
		}

		if task.Aborted() {
			return fail.AbortedError(nil, "aborted")
		}

		return callback(as)
	})
}

// AdoptHost links host ID to the Subnet
func (instance *Subnet) AdoptHost(ctx context.Context, host resources.Host) (xerr fail.Error) {
	defer fail.OnPanic(&xerr)

	if instance == nil || instance.IsNull() {
		return fail.InvalidInstanceError()
	}
	if ctx == nil {
		return fail.InvalidParameterCannotBeNilError("ctx")
	}
	if host == nil {
		return fail.InvalidParameterCannotBeNilError("host")
	}

	task, xerr := concurrency.TaskFromContext(ctx)
	xerr = debug.InjectPlannedFail(xerr)
	if xerr != nil {
		switch xerr.(type) {
		case *fail.ErrNotAvailable:
			task, xerr = concurrency.VoidTask()
			if xerr != nil {
				return xerr
			}
		default:
			return xerr
		}
	}

	if task.Aborted() {
		return fail.AbortedError(nil, "aborted")
	}

	tracer := debug.NewTracer(task, true, "("+host.GetName()+")").Entering()
	defer tracer.Exiting()

	instance.lock.Lock()
	defer instance.lock.Unlock()

	hostName := host.GetName()

	// To apply the request, the instance must be one of the Subnets of the Host
	xerr = host.Inspect(func(clonable data.Clonable, props *serialize.JSONProperties) fail.Error {
		return props.Inspect(hostproperty.NetworkV2, func(clonable data.Clonable) fail.Error {
			hnV2, ok := clonable.(*propertiesv2.HostNetworking)
			if !ok {
				return fail.InconsistentError("'*propertiesv2.HostNetwork' expected, '%s' provided", reflect.TypeOf(clonable).String())
			}

			found := false
			for k := range hnV2.SubnetsByID {
				if k == instance.GetID() {
					found = true
					break
				}
			}
			if !found {
				return fail.InvalidRequestError("failed to adopt Host '%s' in Subnet '%s' as Host is not connected to it", hostName, instance.GetID())
			}
			return nil
		})
	})
	xerr = debug.InjectPlannedFail(xerr)
	if xerr != nil {
		return xerr
	}

	return instance.Alter(func(_ data.Clonable, props *serialize.JSONProperties) fail.Error {
		return props.Alter(subnetproperty.HostsV1, func(clonable data.Clonable) fail.Error {
			subnetHostsV1, ok := clonable.(*propertiesv1.SubnetHosts)
			if !ok {
				return fail.InconsistentError("'*propertiesv1.SubnetHosts' expected, '%s' provided", reflect.TypeOf(clonable).String())
			}

			hostID := host.GetID()
			subnetHostsV1.ByID[hostID] = hostName
			subnetHostsV1.ByName[hostName] = hostID
			return nil
		})
	})
}

// AbandonHost unlinks host ID from Subnet
func (instance *Subnet) AbandonHost(ctx context.Context, hostID string) (xerr fail.Error) {
	defer fail.OnPanic(&xerr)

	if instance == nil || instance.IsNull() {
		return fail.InvalidInstanceError()
	}
	if ctx == nil {
		return fail.InvalidParameterCannotBeNilError("ctx")
	}
	if hostID == "" {
		return fail.InvalidParameterError("hostID", "cannot be empty string")
	}

	task, xerr := concurrency.TaskFromContext(ctx)
	xerr = debug.InjectPlannedFail(xerr)
	if xerr != nil {
		switch xerr.(type) {
		case *fail.ErrNotAvailable:
			task, xerr = concurrency.VoidTask()
			if xerr != nil {
				return xerr
			}
		default:
			return xerr
		}
	}

	if task.Aborted() {
		return fail.AbortedError(nil, "aborted")
	}

	tracer := debug.NewTracer(nil, tracing.ShouldTrace("resources.subnet"), "('"+hostID+"')").Entering()
	defer tracer.Exiting()

	// instance.lock.Lock()
	// defer instance.lock.Unlock()

	return instance.Alter(func(_ data.Clonable, props *serialize.JSONProperties) fail.Error {
		return instance.unsafeAbandonHost(props, hostID)
	})
}

// ListHosts returns the list of Hosts attached to the Subnet (excluding gateway)
func (instance *Subnet) ListHosts(ctx context.Context) (_ []resources.Host, xerr fail.Error) {
	defer fail.OnPanic(&xerr)

	if instance == nil || instance.IsNull() {
		return nil, fail.InvalidInstanceError()
	}
	if ctx == nil {
		return nil, fail.InvalidParameterCannotBeNilError("ctx")
	}

	task, xerr := concurrency.TaskFromContext(ctx)
	xerr = debug.InjectPlannedFail(xerr)
	if xerr != nil {
		switch xerr.(type) {
		case *fail.ErrNotAvailable:
			task, xerr = concurrency.VoidTask()
			if xerr != nil {
				return nil, xerr
			}
		default:
			return nil, xerr
		}
	}

	if task.Aborted() {
		return nil, fail.AbortedError(nil, "aborted")
	}

	defer debug.NewTracer(task, tracing.ShouldTrace("resources.subnet")).Entering().Exiting()

	instance.lock.RLock()
	defer instance.lock.RUnlock()

	var list []resources.Host
	xerr = instance.Review(func(clonable data.Clonable, props *serialize.JSONProperties) fail.Error {
		return props.Inspect(subnetproperty.HostsV1, func(clonable data.Clonable) fail.Error {
			shV1, ok := clonable.(*propertiesv1.SubnetHosts)
			if !ok {
				return fail.InconsistentError("'*propertiesv1.NetworkHosts' expected, '%s' provided", reflect.TypeOf(clonable).String())
			}
			svc := instance.GetService()
			for id := range shV1.ByID {
				hostInstance, innerErr := LoadHost(svc, id)
				if innerErr != nil {
					return innerErr
				}
				list = append(list, hostInstance)
			}
			return nil
		})
	})
	return list, xerr
}

// InspectGateway returns the gateway related to Subnet
func (instance *Subnet) InspectGateway(primary bool) (_ resources.Host, xerr fail.Error) {
	defer fail.OnPanic(&xerr)

	if instance == nil || instance.IsNull() {
		return HostNullValue(), fail.InvalidInstanceError()
	}

	instance.lock.Lock()
	defer instance.lock.Unlock()

	return instance.UnsafeInspectGateway(primary)
}

// GetGatewayPublicIP returns the Public IP of a particular gateway
func (instance *Subnet) GetGatewayPublicIP(primary bool) (_ string, xerr fail.Error) {
	defer fail.OnPanic(&xerr)

	if instance == nil || instance.IsNull() {
		return "", fail.InvalidInstanceError()
	}

	instance.lock.RLock()
	defer instance.lock.RUnlock()

	var ip string
	svc := instance.GetService()
	xerr = instance.Review(func(clonable data.Clonable, _ *serialize.JSONProperties) (innerXErr fail.Error) {
		as, ok := clonable.(*abstract.Subnet)
		if !ok {
			return fail.InconsistentError("'*abstract.Subnet' expected, '%s' provided", reflect.TypeOf(clonable).String())
		}

		var (
			id  string
			rgw resources.Host
		)

		if primary {
			id = as.GatewayIDs[0]
		} else {
			if len(as.GatewayIDs) < 2 {
				return fail.InvalidRequestError("there is no secondary gateway in Subnet '%s'", instance.GetName())
			}

			id = as.GatewayIDs[1]
		}
		if rgw, innerXErr = LoadHost(svc, id); innerXErr != nil {
			return innerXErr
		}
		defer rgw.Released()

		if ip, innerXErr = rgw.GetPublicIP(); innerXErr != nil {
			return innerXErr
		}

		return nil
	})
	xerr = debug.InjectPlannedFail(xerr)
	if xerr != nil {
		return "", xerr
	}

	return ip, nil
}

// GetGatewayPublicIPs returns a slice of public IP of gateways
func (instance *Subnet) GetGatewayPublicIPs() (_ []string, xerr fail.Error) {
	defer fail.OnPanic(&xerr)

	var emptySlice []string
	if instance == nil || instance.IsNull() {
		return emptySlice, fail.InvalidInstanceError()
	}

	instance.lock.RLock()
	defer instance.lock.RUnlock()

	var gatewayIPs []string
	xerr = instance.Review(func(clonable data.Clonable, _ *serialize.JSONProperties) (innerXErr fail.Error) {
		as, ok := clonable.(*abstract.Subnet)
		if !ok {
			return fail.InconsistentError("'*abstract.Subnet' expected, '%s' provided", reflect.TypeOf(clonable).String())
		}

		gatewayIPs = make([]string, 0, len(as.GatewayIDs))
		svc := instance.GetService()
		for _, v := range as.GatewayIDs {
			rgw, innerXErr := LoadHost(svc, v)
			if innerXErr != nil {
				return innerXErr
			}

			//goland:noinspection ALL
			defer func(hostInstance resources.Host) {
				hostInstance.Released()
			}(rgw)

			ip, innerXErr := rgw.GetPublicIP()
			if innerXErr != nil {
				return innerXErr
			}

			gatewayIPs = append(gatewayIPs, ip)
		}
		return nil
	})
	xerr = debug.InjectPlannedFail(xerr)
	if xerr != nil {
		return []string{}, xerr
	}

	return gatewayIPs, nil
}

// Delete deletes a Subnet
func (instance *Subnet) Delete(ctx context.Context) (xerr fail.Error) {
	defer fail.OnPanic(&xerr)

	if instance == nil || instance.IsNull() {
		return fail.InvalidInstanceError()
	}
	if ctx == nil {
		return fail.InvalidParameterCannotBeNilError("ctx")
	}

	task, xerr := concurrency.TaskFromContext(ctx)
	xerr = debug.InjectPlannedFail(xerr)
	if xerr != nil {
		switch xerr.(type) {
		case *fail.ErrNotAvailable:
			task, xerr = concurrency.VoidTask()
			if xerr != nil {
				return xerr
			}
		default:
			return xerr
		}
	}

	if task.Aborted() {
		return fail.AbortedError(nil, "aborted")
	}

	tracer := debug.NewTracer(nil, true /*tracing.ShouldTrace("operations.Subnet")*/).WithStopwatch().Entering()
	defer tracer.Exiting()

	// Lock Subnet instance
	instance.lock.Lock()
	defer instance.lock.Unlock()

	var (
		hostsLen uint
		hostList []string
	)
	svc := instance.GetService()
	xerr = instance.Inspect(func(clonable data.Clonable, props *serialize.JSONProperties) fail.Error {
		as, ok := clonable.(*abstract.Subnet)
		if !ok {
			return fail.InconsistentError("'*abstract.Subnet' expected, '%s' provided", reflect.TypeOf(clonable).String())
		}

		// Check if hosts are still attached to Subnet according to metadata
		var errorMsg string
		return props.Inspect(subnetproperty.HostsV1, func(clonable data.Clonable) fail.Error {
			shV1, ok := clonable.(*propertiesv1.SubnetHosts)
			if !ok {
				return fail.InconsistentError("'*propertiesv1.SubnetHosts' expected, '%s' provided", reflect.TypeOf(clonable).String())
			}

			hostsLen = uint(len(shV1.ByName))
			hostList = make([]string, 0, hostsLen)
			if hostsLen > 0 {
				for k := range shV1.ByName {
					// Check if Host still has metadata and count it if yes
					if hostInstance, innerXErr := LoadHost(svc, k, HostLightOption); innerXErr == nil {
						hostInstance.Released()
						hostList = append(hostList, k)
					}
				}
			}
			if len(hostList) > 0 {
				verb := "are"
				if hostsLen == 1 {
					verb = "is"
				}
				errorMsg = fmt.Sprintf("cannot delete Subnet '%s': %d host%s %s still attached to it: %s",
					as.Name, hostsLen, strprocess.Plural(hostsLen), verb, strings.Join(hostList, ", "))
				return fail.NotAvailableError(errorMsg)
			}
			return nil
		})
	})
	if xerr != nil {
		return xerr
	}

	// Leave a chance to abort
<<<<<<< HEAD
	taskStatus, _ := task.GetStatus()
	if taskStatus == concurrency.ABORTED {
			return fail.AbortedError(nil)
		}
=======
	if task.Aborted() {
		return fail.AbortedError(nil, "aborted")
	}
>>>>>>> e2aaadf8

	xerr = instance.Alter(func(clonable data.Clonable, props *serialize.JSONProperties) fail.Error {
		as, ok := clonable.(*abstract.Subnet)
		if !ok {
				return fail.InconsistentError("'*abstract.Subnet' expected, '%s' provided", reflect.TypeOf(clonable).String())
			}

			// 1st delete gateway(s)
		gwIDs, innerXErr := instance.deleteGateways(as)
		if innerXErr != nil {
			return innerXErr
		}

		// Unbind Host from current Subnet (not done by relaxedDeleteHost as Host is a gateway to avoid dead-lock as Subnet instance may already be locked)
		if len(gwIDs) > 0 {
			for _, v := range gwIDs {
				if innerXErr = instance.unsafeAbandonHost(props, v); innerXErr != nil {
					return innerXErr
				}
			}
		}

		// 2nd delete VIP if needed
		if as.VIP != nil {
			if innerXErr := svc.DeleteVIP(as.VIP); innerXErr != nil {
				return fail.Wrap(innerXErr, "failed to delete VIP for gateways")
			}
		}

		// 3rd delete security groups associated to Subnet by users (do not include SG created with Subnet, they will be deleted later)
		innerXErr = props.Alter(subnetproperty.SecurityGroupsV1, func(clonable data.Clonable) fail.Error {
			ssgV1, ok := clonable.(*propertiesv1.SubnetSecurityGroups)
			if !ok {
				return fail.InconsistentError("'*propertiesv1.SubnetSecurityGroups' expected, '%s' provided", reflect.TypeOf(clonable).String())
			}

			innerXErr := instance.unbindSecurityGroups(ctx, ssgV1)
			return innerXErr
		})
		if innerXErr != nil {
			return innerXErr
		}

		// 4st free CIDR index if the Subnet has been created for a single Host
		if as.SingleHostCIDRIndex > 0 {
			// networkInstance, innerXErr := instance.unsafeInspectNetwork()
			networkInstance, innerXErr := instance.InspectNetwork()
			if innerXErr != nil {
				return innerXErr
			}

			innerXErr = FreeCIDRForSingleHost(networkInstance, as.SingleHostCIDRIndex)
			if innerXErr != nil {
				return innerXErr
			}
		}

		// finally delete Subnet
		logrus.Debugf("Deleting Subnet '%s'...", as.Name)
		if innerXErr = instance.deleteSubnetAndConfirm(as.ID); innerXErr != nil {
			return innerXErr
		}

		logrus.Infof("Subnet '%s' successfully deleted.", as.Name)

		// Delete Subnet's own Security Groups
<<<<<<< HEAD
		var (
			rsg    resources.SecurityGroup
			sgName string
		)
		sgs := [3]string{as.GWSecurityGroupID, as.PublicIPSecurityGroupID, as.InternalSecurityGroupID}
		for _, v := range sgs {
			if v != "" {
				if rsg, innerXErr = LoadSecurityGroup(svc, v); innerXErr == nil {
					sgName = rsg.GetName()
					logrus.Debugf("Deleting Security Group '%s'...", sgName)
					if innerXErr = rsg.Delete(ctx, true); innerXErr != nil {
						switch innerXErr.(type) {
						case *fail.ErrNotFound:
							// Security Group not found, consider this as a success
							fail.Ignore(innerXErr)
						default:
							return innerXErr
						}
					}
				} else {
					switch innerXErr.(type) {
					case *fail.ErrNotFound:
						// Security Group not found, consider this as a success
						fail.Ignore(innerXErr)
					default:
						return innerXErr
					}
				}
			}
		}

		return nil
=======
		return instance.deleteSecurityGroups(ctx, [3]string{as.GWSecurityGroupID, as.InternalSecurityGroupID, as.PublicIPSecurityGroupID})
>>>>>>> e2aaadf8
	})
	xerr = debug.InjectPlannedFail(xerr)
	if xerr != nil {
		return xerr
	}

	// Remove metadata
	return instance.MetadataCore.Delete()
}

// deleteSecurityGroups deletes the Security Groups created for the Subnet
func (instance *Subnet) deleteSecurityGroups(ctx context.Context, sgs [3]string) (xerr fail.Error) {
	var (
		sgInstance   resources.SecurityGroup
		sgName, sgID string
	)
	svc := instance.GetService()
	for _, v := range sgs {
		if v == "" {
			return fail.NewError("unexpected empty security group")
		}

		if sgInstance, xerr = LoadSecurityGroup(svc, v); xerr != nil {
			switch xerr.(type) {
			case *fail.ErrNotFound:
				// Security Group not found, consider this as a success
				debug.IgnoreError(xerr)
				continue
			default:
				return xerr
			}
		}

		sgName = sgInstance.GetName()
		sgID = sgInstance.GetID()
		logrus.Debugf("Deleting Security Group '%s' (%s)...", sgName, sgID)
		if xerr = sgInstance.Delete(ctx, true); xerr != nil {
			switch xerr.(type) {
			case *fail.ErrNotFound:
				// Security Group not found, consider this as a success
				debug.IgnoreError(xerr)
				continue
			default:
				return xerr
			}
		}
		logrus.Debugf("Deleted Security Group '%s' (%s)...", sgName, sgID)
	}
	return nil
}

// Released overloads core.Released() to release the parent Network instance
func (instance *Subnet) Released() {
	if instance == nil || instance.IsNull() {
		return
	}

	// instance.parentNetwork.Released()
	instance.MetadataCore.Released()
}

// InspectNetwork returns the Network instance owning the Subnet
func (instance *Subnet) InspectNetwork() (rn resources.Network, xerr fail.Error) {
	defer fail.OnPanic(&xerr)

	if instance == nil || instance.IsNull() {
		return nil, fail.InvalidInstanceError()
	}

	var as *abstract.Subnet
	xerr = instance.Review(func(clonable data.Clonable, _ *serialize.JSONProperties) fail.Error {
		var ok bool
		as, ok = clonable.(*abstract.Subnet)
		if !ok {
			return fail.InconsistentError("'*abstract.Subnet' expected, '%s' provided", reflect.TypeOf(clonable).String())
		}
		return nil
	})
	if xerr != nil {
		return nil, xerr
	}
	return LoadNetwork(instance.GetService(), as.Network)
}

// deleteGateways deletes all the gateways of the Subnet
// A gateway host that is not found must be considered as a success
func (instance *Subnet) deleteGateways(subnet *abstract.Subnet) (ids []string, xerr fail.Error) {
	svc := instance.GetService()

	ids = []string{}
	if len(subnet.GatewayIDs) > 0 {
		// FIXME: parallelize
		for _, v := range subnet.GatewayIDs {
			hostInstance, xerr := LoadHost(svc, v)
			xerr = debug.InjectPlannedFail(xerr)
			if xerr != nil {
				switch xerr.(type) {
				case *fail.ErrNotFound:
					// missing gateway is considered as a successful deletion, continue
					logrus.Tracef("host instance not found, gateway deletion considered as a success")
					fail.Ignore(xerr)
				default:
					return ids, xerr
				}
			} else {
				name := hostInstance.GetName()
				logrus.Debugf("Deleting gateway '%s'...", name)

				// delete Host
				ids = append(ids, hostInstance.GetID())
				xerr := hostInstance.(*Host).RelaxedDeleteHost(context.Background())
				xerr = debug.InjectPlannedFail(xerr)
				if xerr != nil {
					switch xerr.(type) {
					case *fail.ErrNotFound:
						// missing gateway is considered as a successful deletion, continue
						logrus.Tracef("host instance not found, relaxed gateway deletion considered as a success")
						fail.Ignore(xerr)
					default:
						return ids, xerr
					}
				}

				logrus.Debugf("Gateway '%s' successfully deleted.", name)
			}

			// Remove current entry from gateways to delete
			subnet.GatewayIDs = subnet.GatewayIDs[1:]
		}
	}
	return ids, nil
}

// unbindSecurityGroups makes sure the security groups bound to Subnet are unbound
func (instance *Subnet) unbindSecurityGroups(ctx context.Context, sgs *propertiesv1.SubnetSecurityGroups) (xerr fail.Error) {
	svc := instance.GetService()
	for k, v := range sgs.ByName {
		sgInstance, xerr := LoadSecurityGroup(svc, v)
		xerr = debug.InjectPlannedFail(xerr)
		if xerr != nil {
			switch xerr.(type) {
			case *fail.ErrNotFound:
				// consider a Security Group not found as a successful unbind
				fail.Ignore(xerr)
			default:
				return xerr
			}
<<<<<<< HEAD
=======
		} else {
			//goland:noinspection ALL
			defer func(sgInstance resources.SecurityGroup) {
				sgInstance.Released()
			}(sgInstance)
>>>>>>> e2aaadf8
		}
		//goland:noinspection ALL
		defer func(sgInstance resources.SecurityGroup) {
			sgInstance.Released()
		}(rsg)

		if sgInstance != nil {
			xerr = sgInstance.UnbindFromSubnet(ctx, instance)
			xerr = debug.InjectPlannedFail(xerr)
			if xerr != nil {
				switch xerr.(type) {
				case *fail.ErrNotFound:
					// consider a Security Group not found as a successful unbind
					fail.Ignore(xerr)
				default:
					return xerr
				}
			}
		}

		delete(sgs.ByID, v)
		delete(sgs.ByName, k)
	}
	return nil
}

// GetDefaultRouteIP returns the IP of the LAN default route
func (instance *Subnet) GetDefaultRouteIP() (ip string, xerr fail.Error) {
	defer fail.OnPanic(&xerr)

	if instance == nil || instance.IsNull() {
		return "", fail.InvalidInstanceError()
	}
	instance.lock.RLock()
	defer instance.lock.RUnlock()

	return instance.UnsafeGetDefaultRouteIP()
}

// GetEndpointIP returns the internet (public) IP to reach the Subnet
func (instance *Subnet) GetEndpointIP() (ip string, xerr fail.Error) {
	defer fail.OnPanic(&xerr)

	ip = ""
	if instance == nil || instance.IsNull() {
		return ip, fail.InvalidInstanceError()
	}

	instance.lock.RLock()
	defer instance.lock.RUnlock()

	xerr = instance.Review(func(clonable data.Clonable, _ *serialize.JSONProperties) fail.Error {
		as, ok := clonable.(*abstract.Subnet)
		if !ok {
			return fail.InconsistentError("'*abstract.Subnet' expected, '%s' provided", reflect.TypeOf(clonable).String())
		}

		if as.VIP != nil && as.VIP.PublicIP != "" {
			ip = as.VIP.PublicIP
		} else {
			objpgw, innerXErr := LoadHost(instance.GetService(), as.GatewayIDs[0])
			if innerXErr != nil {
				return innerXErr
			}

			ip, innerXErr = objpgw.(*Host).GetPublicIP()
			return innerXErr
		}
		return nil
	})
	return ip, xerr
}

// HasVirtualIP tells if the Subnet uses a VIP a default route
func (instance *Subnet) HasVirtualIP() (bool, fail.Error) {
	if instance == nil || instance.IsNull() {
		return false, fail.InvalidInstanceError()
	}

	instance.lock.RLock()
	defer instance.lock.RUnlock()

	return instance.unsafeHasVirtualIP()
}

// GetVirtualIP returns an abstract.VirtualIP used by gateway HA
func (instance *Subnet) GetVirtualIP() (vip *abstract.VirtualIP, xerr fail.Error) {
	defer fail.OnPanic(&xerr)

	if instance == nil || instance.IsNull() {
		return nil, fail.InvalidInstanceError()
	}
	instance.lock.RLock()
	defer instance.lock.RUnlock()

	return instance.unsafeGetVirtualIP()
}

// GetCIDR returns the CIDR of the Subnet
func (instance *Subnet) GetCIDR() (cidr string, xerr fail.Error) {
	defer fail.OnPanic(&xerr)

	if instance == nil || instance.IsNull() {
		return "", fail.InvalidInstanceError()
	}

	instance.lock.RLock()
	defer instance.lock.RUnlock()

	return instance.unsafeGetCIDR()
}

// GetState returns the current state of the Subnet
func (instance *Subnet) GetState() (state subnetstate.Enum, xerr fail.Error) {
	defer fail.OnPanic(&xerr)

	if instance == nil || instance.IsNull() {
		return subnetstate.Unknown, fail.InvalidInstanceError()
	}

	instance.lock.RLock()
	defer instance.lock.RUnlock()

	return instance.unsafeGetState()
}

// ToProtocol converts resources.Network to protocol.Network
func (instance *Subnet) ToProtocol() (_ *protocol.Subnet, xerr fail.Error) {
	defer fail.OnPanic(&xerr)

	if instance == nil || instance.IsNull() {
		return nil, fail.InvalidInstanceError()
	}

	// RLock is needed because UnsafeInspectGateway needs such a lock
	instance.lock.Lock()
	defer instance.lock.Unlock()

	var (
		gw  resources.Host
		vip *abstract.VirtualIP
	)

	// Get primary gateway ID
	gw, xerr = instance.UnsafeInspectGateway(true)
	xerr = debug.InjectPlannedFail(xerr)
	if xerr != nil {
		return nil, xerr
	}

	primaryGatewayID := gw.GetID()

	// Get secondary gateway id if such a gateway exists
	gwIDs := []string{primaryGatewayID}
	gw, xerr = instance.UnsafeInspectGateway(false)
	xerr = debug.InjectPlannedFail(xerr)
	if xerr != nil {
		if _, ok := xerr.(*fail.ErrNotFound); !ok {
			return nil, xerr
		}
	} else {
		gwIDs = append(gwIDs, gw.GetID())
	}

	pn := &protocol.Subnet{
		Id:         instance.GetID(),
		Name:       instance.GetName(),
		Cidr:       func() string { out, _ := instance.unsafeGetCIDR(); return out }(),
		GatewayIds: gwIDs,
		Failover:   func() bool { out, _ := instance.unsafeHasVirtualIP(); return out }(),
		State:      protocol.SubnetState(func() int32 { out, _ := instance.unsafeGetState(); return int32(out) }()),
	}

	vip, xerr = instance.unsafeGetVirtualIP()
	xerr = debug.InjectPlannedFail(xerr)
	if xerr != nil {
		if _, ok := xerr.(*fail.ErrNotFound); !ok {
			return nil, xerr
		}
	}
	if vip != nil {
		pn.VirtualIp = converters.VirtualIPFromAbstractToProtocol(*vip)
	}

	return pn, nil
}

// BindSecurityGroup binds a security group to the Subnet; if enabled is true, apply it immediately
func (instance *Subnet) BindSecurityGroup(ctx context.Context, sg resources.SecurityGroup, enabled resources.SecurityGroupActivation) (xerr fail.Error) {
	defer fail.OnPanic(&xerr)

	if instance == nil || instance.IsNull() {
		return fail.InvalidInstanceError()
	}
	if ctx == nil {
		return fail.InvalidParameterCannotBeNilError("ctx")
	}

	task, xerr := concurrency.TaskFromContext(ctx)
	xerr = debug.InjectPlannedFail(xerr)
	if xerr != nil {
		switch xerr.(type) {
		case *fail.ErrNotAvailable:
			task, xerr = concurrency.VoidTask()
			if xerr != nil {
				return xerr
			}
		default:
			return xerr
		}
	}

	if task == nil {
		return fail.InvalidParameterCannotBeNilError("task")
	}
	if sg == nil {
		return fail.InvalidParameterCannotBeNilError("sg")
	}

	if task.Aborted() {
		return fail.AbortedError(nil, "aborted")
	}

	tracer := debug.NewTracer(task, tracing.ShouldTrace("resources.subnet"), "(%s)", sg.GetID()).Entering()
	defer tracer.Exiting()

	instance.lock.Lock()
	defer instance.lock.Unlock()

	return instance.Alter(func(_ data.Clonable, props *serialize.JSONProperties) fail.Error {
		return props.Alter(subnetproperty.SecurityGroupsV1, func(clonable data.Clonable) fail.Error {
			nsgV1, ok := clonable.(*propertiesv1.SubnetSecurityGroups)
			if !ok {
				return fail.InconsistentError("'*propertiesv1.SubnetSecurityGroups' expected, '%s' provided", reflect.TypeOf(clonable).String())
			}

			sgID := sg.GetID()
			// First check if the security group is not already registered for the host with the exact same state
			for k, v := range nsgV1.ByID {
				if k == sgID && v.Disabled == bool(!enabled) {
					return fail.DuplicateError("security group '%s' already bound to Subnet")
				}
			}

			// Bind the security group to the Subnet (does the security group side of things)
			if innerXErr := sg.BindToSubnet(ctx, instance, enabled, resources.MarkSecurityGroupAsSupplemental); innerXErr != nil {
				return innerXErr
			}

			// Updates Subnet metadata
			nsgV1.ByID[sgID].Disabled = bool(!enabled)
			return nil
		})
	})
}

// UnbindSecurityGroup unbinds a security group from the host
func (instance *Subnet) UnbindSecurityGroup(ctx context.Context, sg resources.SecurityGroup) (xerr fail.Error) {
	defer fail.OnPanic(&xerr)

	if instance == nil || instance.IsNull() {
		return fail.InvalidInstanceError()
	}
	if ctx == nil {
		return fail.InvalidParameterCannotBeNilError("ctx")
	}

	task, xerr := concurrency.TaskFromContext(ctx)
	xerr = debug.InjectPlannedFail(xerr)
	if xerr != nil {
		switch xerr.(type) {
		case *fail.ErrNotAvailable:
			task, xerr = concurrency.VoidTask()
			if xerr != nil {
				return xerr
			}
		default:
			return xerr
		}
	}

	if task == nil {
		return fail.InvalidParameterCannotBeNilError("task")
	}
	if sg == nil {
		return fail.InvalidParameterCannotBeNilError("sg")
	}

	if task.Aborted() {
		return fail.AbortedError(nil, "aborted")
	}

	tracer := debug.NewTracer(task, tracing.ShouldTrace("resources.subnet"), "(%s)", sg.GetID()).Entering()
	defer tracer.Exiting()

	instance.lock.Lock()
	defer instance.lock.Unlock()

	return instance.Alter(func(_ data.Clonable, props *serialize.JSONProperties) fail.Error {
		return props.Alter(subnetproperty.SecurityGroupsV1, func(clonable data.Clonable) fail.Error {
			ssgV1, ok := clonable.(*propertiesv1.SubnetSecurityGroups)
			if !ok {
				return fail.InconsistentError("'*propertiesv1.SubnetSecurityGroups' expected, '%s' provided", reflect.TypeOf(clonable).String())
			}

			sgID := sg.GetID()
			// Check if the security group is listed for the host, inot already registered for the host with the exact same state
			found := false
			for k := range ssgV1.ByID {
				if k == sgID {
					found = true
					break
				}
			}
			// If not found, consider request successful
			if !found {
				return nil
			}

			// unbind security group from Subnet on cloud provider side
			if innerXErr := sg.UnbindFromSubnet(ctx, instance); innerXErr != nil {
				return innerXErr
			}

			// updates the metadata
			delete(ssgV1.ByID, sgID)
			delete(ssgV1.ByName, sg.GetName())
			return nil

		})
	})
}

// ListSecurityGroups returns a slice of security groups bound to Subnet
func (instance *Subnet) ListSecurityGroups(ctx context.Context, state securitygroupstate.Enum) (list []*propertiesv1.SecurityGroupBond, xerr fail.Error) {
	defer fail.OnPanic(&xerr)

	var emptyList []*propertiesv1.SecurityGroupBond
	if instance == nil || instance.IsNull() {
		return emptyList, fail.InvalidInstanceError()
	}
	if ctx == nil {
		return emptyList, fail.InvalidParameterCannotBeNilError("ctx")
	}

	task, xerr := concurrency.TaskFromContext(ctx)
	xerr = debug.InjectPlannedFail(xerr)
	if xerr != nil {
		switch xerr.(type) {
		case *fail.ErrNotAvailable:
			task, xerr = concurrency.VoidTask()
			if xerr != nil {
				return emptyList, xerr
			}
		default:
			return emptyList, xerr
		}
	}

	if task.Aborted() {
		return emptyList, fail.AbortedError(nil, "aborted")
	}

	tracer := debug.NewTracer(task, tracing.ShouldTrace("resources.subnet"), "(%s)", state.String()).Entering()
	defer tracer.Exiting()

	instance.lock.RLock()
	defer instance.lock.RUnlock()

	return list, instance.Inspect(func(_ data.Clonable, props *serialize.JSONProperties) fail.Error {
		return props.Inspect(subnetproperty.SecurityGroupsV1, func(clonable data.Clonable) fail.Error {
			ssgV1, ok := clonable.(*propertiesv1.SubnetSecurityGroups)
			if !ok {
				return fail.InconsistentError("'*propertiesv1.SubnetSecurityGroups' expected, '%s' provided", reflect.TypeOf(clonable).String())
			}

			list = FilterBondsByKind(ssgV1.ByID, state)
			return nil
		})
	})
}

// EnableSecurityGroup enables a binded security group to Subnet
func (instance *Subnet) EnableSecurityGroup(ctx context.Context, sgInstance resources.SecurityGroup) (xerr fail.Error) {
	defer fail.OnPanic(&xerr)

	if instance == nil || instance.IsNull() {
		return fail.InvalidInstanceError()
	}
	if ctx == nil {
		return fail.InvalidParameterCannotBeNilError("ctx")
	}
	if sgInstance == nil {
		return fail.InvalidParameterCannotBeNilError("sgInstance")
	}

	task, xerr := concurrency.TaskFromContext(ctx)
	xerr = debug.InjectPlannedFail(xerr)
	if xerr != nil {
		switch xerr.(type) {
		case *fail.ErrNotAvailable:
			task, xerr = concurrency.VoidTask()
			if xerr != nil {
				return xerr
			}
		default:
			return xerr
		}
	}

	if task.Aborted() {
		return fail.AbortedError(nil, "aborted")
	}

	tracer := debug.NewTracer(task, tracing.ShouldTrace("resources.subnet"), "(%s)", sgInstance.GetID()).Entering()
	defer tracer.Exiting()

	instance.lock.Lock()
	defer instance.lock.Unlock()

	svc := instance.GetService()
	return instance.Alter(func(_ data.Clonable, props *serialize.JSONProperties) fail.Error {
		return props.Inspect(subnetproperty.SecurityGroupsV1, func(clonable data.Clonable) fail.Error {
			nsgV1, ok := clonable.(*propertiesv1.SubnetSecurityGroups)
			if !ok {
				return fail.InconsistentError("'*propertiesv1.SubnetSecurityGroups' expected, '%s' provided", reflect.TypeOf(clonable).String())
			}

			var asg *abstract.SecurityGroup
			innerXErr := sgInstance.Inspect(func(clonable data.Clonable, _ *serialize.JSONProperties) fail.Error {
				var ok bool
				if asg, ok = clonable.(*abstract.SecurityGroup); !ok {
					return fail.InconsistentError("'*abstract.SecurityGroup' expected, '%s' provided", reflect.TypeOf(clonable).String())
				}

				return nil
			})
			if innerXErr != nil {
				return innerXErr
			}

			// First check if the security group is not already registered for the host with the exact same state
			var found bool
			for k := range nsgV1.ByID {
				if task.Aborted() {
					return fail.AbortedError(nil, "aborted")
				}

				if k == asg.ID {
					found = true
				}
			}
			if !found {
				return fail.NotFoundError("security group '%s' is not binded to Subnet '%s'", sgInstance.GetName(), instance.GetID())
			}

			// Do security group stuff to enable it
			if svc.GetCapabilities().CanDisableSecurityGroup {
				if innerXErr = svc.EnableSecurityGroup(asg); innerXErr != nil {
					return innerXErr
				}
			} else {
				if innerXErr = sgInstance.BindToSubnet(ctx, instance, resources.SecurityGroupEnable, resources.KeepCurrentSecurityGroupMark); innerXErr != nil {
					switch innerXErr.(type) {
					case *fail.ErrDuplicate:
						// security group already bound to Subnet with the same state, considered as a success
						fail.Ignore(innerXErr)
					default:
						return innerXErr
					}
				}
			}

			// update metadata
			nsgV1.ByID[asg.ID].Disabled = false
			return nil
		})
	})
}

// DisableSecurityGroup disables an already binded security group on Subnet
func (instance *Subnet) DisableSecurityGroup(ctx context.Context, sg resources.SecurityGroup) (xerr fail.Error) {
	defer fail.OnPanic(&xerr)

	if instance == nil || instance.IsNull() {
		return fail.InvalidInstanceError()
	}
	if ctx == nil {
		return fail.InvalidParameterCannotBeNilError("ctx")
	}
	if sg == nil {
		return fail.InvalidParameterCannotBeNilError("sg")
	}

	task, xerr := concurrency.TaskFromContext(ctx)
	xerr = debug.InjectPlannedFail(xerr)
	if xerr != nil {
		switch xerr.(type) {
		case *fail.ErrNotAvailable:
			task, xerr = concurrency.VoidTask()
			if xerr != nil {
				return xerr
			}
		default:
			return xerr
		}
	}

	if task.Aborted() {
		return fail.AbortedError(nil, "aborted")
	}

	tracer := debug.NewTracer(task, tracing.ShouldTrace("resources.subnet"), "(%s)", sg.GetID()).Entering()
	defer tracer.Exiting()

	instance.lock.Lock()
	defer instance.lock.Unlock()

	svc := instance.GetService()
	return instance.Alter(func(_ data.Clonable, props *serialize.JSONProperties) fail.Error {
		return props.Inspect(subnetproperty.SecurityGroupsV1, func(clonable data.Clonable) fail.Error {
			nsgV1, ok := clonable.(*propertiesv1.SubnetSecurityGroups)
			if !ok {
				return fail.InconsistentError("'*propertiesv1.SubnetSecurityGroups' expected, '%s' provided", reflect.TypeOf(clonable).String())
			}

			var asg *abstract.SecurityGroup
			innerXErr := sg.Inspect(func(clonable data.Clonable, _ *serialize.JSONProperties) fail.Error {
				var ok bool
				if asg, ok = clonable.(*abstract.SecurityGroup); !ok {
					return fail.InconsistentError("'*abstract.SecurityGroup' expected, '%s' provided", reflect.TypeOf(clonable).String())
				}

				return nil
			})
			if innerXErr != nil {
				return xerr
			}

			// First check if the security group is not already registered for the host with the exact same state
			if _, ok := nsgV1.ByID[asg.ID]; !ok {
				return fail.NotFoundError("security group '%s' is not bound to Subnet '%s'", sg.GetName(), instance.GetID())
			}

			if svc.GetCapabilities().CanDisableSecurityGroup {
				if innerXErr = svc.DisableSecurityGroup(asg); innerXErr != nil {
					return innerXErr
				}
			} else {
				// Do security group stuff to disable it
				if innerXErr = sg.BindToSubnet(ctx, instance, resources.SecurityGroupDisable, resources.KeepCurrentSecurityGroupMark); innerXErr != nil {
					switch innerXErr.(type) {
					case *fail.ErrNotFound:
						// security group not bound to Subnet, considered as a success
						fail.Ignore(innerXErr)
					default:
						return innerXErr
					}
				}
			}

			// update metadata
			nsgV1.ByID[asg.ID].Disabled = true
			return nil
		})
	})
}

// InspectGatewaySecurityGroup returns the instance of SecurityGroup in Subnet related to external access on gateways
func (instance *Subnet) InspectGatewaySecurityGroup() (sgInstance resources.SecurityGroup, xerr fail.Error) {
	defer fail.OnPanic(&xerr)

	sgInstance = SecurityGroupNullValue()
	if instance == nil || instance.IsNull() {
		return sgInstance, fail.InvalidInstanceError()
	}

	instance.lock.RLock()
	defer instance.lock.RUnlock()

	xerr = instance.Review(func(clonable data.Clonable, _ *serialize.JSONProperties) (innerXErr fail.Error) {
		as, ok := clonable.(*abstract.Subnet)
		if !ok {
			return fail.InconsistentError("'*abstract.Subnet' expected, '%s' provided", reflect.TypeOf(clonable).String())
		}

		sgInstance, innerXErr = LoadSecurityGroup(instance.GetService(), as.GWSecurityGroupID)
		return innerXErr
	})
	return sgInstance, xerr
}

// InspectInternalSecurityGroup returns the instance of SecurityGroup for internal security inside the Subnet
func (instance *Subnet) InspectInternalSecurityGroup() (sg resources.SecurityGroup, xerr fail.Error) {
	defer fail.OnPanic(&xerr)

	sg = SecurityGroupNullValue()
	if instance == nil || instance.IsNull() {
		return sg, fail.InvalidInstanceError()
	}

	instance.lock.RLock()
	defer instance.lock.RUnlock()

	xerr = instance.Review(func(clonable data.Clonable, _ *serialize.JSONProperties) (innerXErr fail.Error) {
		as, ok := clonable.(*abstract.Subnet)
		if !ok {
			return fail.InconsistentError("'*abstract.Subnet' expected, '%s' provided", reflect.TypeOf(clonable).String())
		}

		sg, innerXErr = LoadSecurityGroup(instance.GetService(), as.InternalSecurityGroupID)
		return innerXErr
	})
	return sg, xerr
}

// InspectPublicIPSecurityGroup returns the instance of SecurityGroup in Subnet for Hosts with Public IP (which does not apply on gateways)
func (instance *Subnet) InspectPublicIPSecurityGroup() (sg resources.SecurityGroup, xerr fail.Error) {
	defer fail.OnPanic(&xerr)

	sg = SecurityGroupNullValue()
	if instance == nil || instance.IsNull() {
		return sg, fail.InvalidInstanceError()
	}

	instance.lock.RLock()
	defer instance.lock.RUnlock()

	xerr = instance.Review(func(clonable data.Clonable, _ *serialize.JSONProperties) (innerXErr fail.Error) {
		as, ok := clonable.(*abstract.Subnet)
		if !ok {
			return fail.InconsistentError("'*abstract.Subnet' expected, '%s' provided", reflect.TypeOf(clonable).String())
		}

		sg, innerXErr = LoadSecurityGroup(instance.GetService(), as.PublicIPSecurityGroupID)
		return innerXErr
	})
	return sg, xerr
}

// CreateSubnetWithoutGateway creates a Subnet named like 'singleHostName', without gateway
func (instance *Subnet) CreateSubnetWithoutGateway(ctx context.Context, req abstract.SubnetRequest) (xerr fail.Error) {
	defer fail.OnPanic(&xerr)

	// Note: do not use .isNull() here
	if instance == nil {
		return fail.InvalidInstanceError()
	}
	if ctx == nil {
		return fail.InvalidParameterCannotBeNilError("ctx")
	}

	task, xerr := concurrency.TaskFromContext(ctx)
	xerr = debug.InjectPlannedFail(xerr)
	if xerr != nil {
		switch xerr.(type) {
		case *fail.ErrNotAvailable:
			task, xerr = concurrency.VoidTask()
			if xerr != nil {
				return xerr
			}
		default:
			return xerr
		}
	}

	tracer := debug.NewTracer(task, tracing.ShouldTrace("resources.subnet"),
		"('%s', '%s', %s, <sizing>, '%s', %v)", req.Name, req.CIDR, req.IPVersion.String(), req.ImageRef, req.HA,
	).WithStopwatch().Entering()
	defer tracer.Exiting()

	instance.lock.Lock()
	defer instance.lock.Unlock()

	xerr = instance.unsafeCreateSubnet(ctx, req)
	xerr = debug.InjectPlannedFail(xerr)
	if xerr != nil {
		return xerr
	}

	// --- Updates Subnet state in metadata ---
	xerr = instance.unsafeFinalizeSubnetCreation()
	xerr = debug.InjectPlannedFail(xerr)
	return xerr
}<|MERGE_RESOLUTION|>--- conflicted
+++ resolved
@@ -1789,24 +1789,17 @@
 	}
 
 	// Leave a chance to abort
-<<<<<<< HEAD
-	taskStatus, _ := task.GetStatus()
-	if taskStatus == concurrency.ABORTED {
-			return fail.AbortedError(nil)
-		}
-=======
 	if task.Aborted() {
 		return fail.AbortedError(nil, "aborted")
 	}
->>>>>>> e2aaadf8
 
 	xerr = instance.Alter(func(clonable data.Clonable, props *serialize.JSONProperties) fail.Error {
 		as, ok := clonable.(*abstract.Subnet)
 		if !ok {
-				return fail.InconsistentError("'*abstract.Subnet' expected, '%s' provided", reflect.TypeOf(clonable).String())
-			}
-
-			// 1st delete gateway(s)
+			return fail.InconsistentError("'*abstract.Subnet' expected, '%s' provided", reflect.TypeOf(clonable).String())
+		}
+
+		// 1st delete gateway(s)
 		gwIDs, innerXErr := instance.deleteGateways(as)
 		if innerXErr != nil {
 			return innerXErr
@@ -1865,42 +1858,7 @@
 		logrus.Infof("Subnet '%s' successfully deleted.", as.Name)
 
 		// Delete Subnet's own Security Groups
-<<<<<<< HEAD
-		var (
-			rsg    resources.SecurityGroup
-			sgName string
-		)
-		sgs := [3]string{as.GWSecurityGroupID, as.PublicIPSecurityGroupID, as.InternalSecurityGroupID}
-		for _, v := range sgs {
-			if v != "" {
-				if rsg, innerXErr = LoadSecurityGroup(svc, v); innerXErr == nil {
-					sgName = rsg.GetName()
-					logrus.Debugf("Deleting Security Group '%s'...", sgName)
-					if innerXErr = rsg.Delete(ctx, true); innerXErr != nil {
-						switch innerXErr.(type) {
-						case *fail.ErrNotFound:
-							// Security Group not found, consider this as a success
-							fail.Ignore(innerXErr)
-						default:
-							return innerXErr
-						}
-					}
-				} else {
-					switch innerXErr.(type) {
-					case *fail.ErrNotFound:
-						// Security Group not found, consider this as a success
-						fail.Ignore(innerXErr)
-					default:
-						return innerXErr
-					}
-				}
-			}
-		}
-
-		return nil
-=======
 		return instance.deleteSecurityGroups(ctx, [3]string{as.GWSecurityGroupID, as.InternalSecurityGroupID, as.PublicIPSecurityGroupID})
->>>>>>> e2aaadf8
 	})
 	xerr = debug.InjectPlannedFail(xerr)
 	if xerr != nil {
@@ -2048,14 +2006,11 @@
 			default:
 				return xerr
 			}
-<<<<<<< HEAD
-=======
 		} else {
 			//goland:noinspection ALL
 			defer func(sgInstance resources.SecurityGroup) {
 				sgInstance.Released()
 			}(sgInstance)
->>>>>>> e2aaadf8
 		}
 		//goland:noinspection ALL
 		defer func(sgInstance resources.SecurityGroup) {
