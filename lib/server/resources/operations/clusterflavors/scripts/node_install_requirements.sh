# Copyright 2018-2021, CS Systemes d'Information, http://csgroup.eu
#
# Licensed under the Apache License, Version 2.0 (the "License");
# you may not use this file except in compliance with the License.
# You may obtain a copy of the License at
#
#     http://www.apache.org/licenses/LICENSE-2.0
#
# Unless required by applicable law or agreed to in writing, software
# distributed under the License is distributed on an "AS IS" BASIS,
# WITHOUT WARRANTIES OR CONDITIONS OF ANY KIND, either express or implied.
# See the License for the specific language governing permissions and
# limitations under the License.

# Redirects outputs to /opt/safescale/var/log/node_install_requirements.log
LOGFILE=/opt/safescale/var/log/node_install_requirements.log

### All output to one file and all output to the screen
exec > >(tee -a ${LOGFILE} /opt/safescale/var/log/ss.log) 2>&1
set -x

{{ .reserved_BashLibrary }}

#### Installs and configure common tools for any kind of nodes ####

install_common_requirements() {
    echo "Installing common requirements..."

    export LANG=C

    # Disable SELinux
    if [[ -n $(command -v getenforce) ]]; then
        act=0
        getenforce | grep "Disabled" || act=1
        if [ $act -eq 1 ]; then
            if [[ -n $(command -v setenforce) ]]; then
                setenforce 0 || fail 201 "Error setting selinux in Disabled mode"
                sed -i 's/^SELINUX=enforcing$/SELINUX=disabled/' /etc/selinux/config
            fi
        fi
    fi

    # Creates user {{.ClusterAdminUsername}}
    useradd -s /bin/bash -m -d /home/{{.ClusterAdminUsername}} {{.ClusterAdminUsername}}
    groupadd -r -f docker &>/dev/null
    usermod -aG docker {{.ClusterAdminUsername}}
    echo -e "{{ .ClusterAdminPassword }}\n{{ .ClusterAdminPassword }}" | passwd {{.ClusterAdminUsername}}
    mkdir -p ~{{.ClusterAdminUsername}}/.ssh && chmod 0700 ~{{.ClusterAdminUsername}}/.ssh
    echo "{{ .SSHPublicKey }}" >~{{.ClusterAdminUsername}}/.ssh/authorized_keys
    echo "{{ .SSHPrivateKey }}" >~{{.ClusterAdminUsername}}/.ssh/id_rsa
    chmod 0400 ~{{.ClusterAdminUsername}}/.ssh/*
    echo "{{.ClusterAdminUsername}} ALL=(ALL) NOPASSWD:ALL" >>/etc/sudoers.d/10-admins
    chmod o-rwx /etc/sudoers.d/10-admins

    mkdir -p ~{{.ClusterAdminUsername}}/.local/bin && find ~{{.ClusterAdminUsername}}/.local -exec chmod 0770 {} \;
    cat >>~{{.ClusterAdminUsername}}/.bashrc <<-'EOF'
        pathremove() {
            local IFS=':'
            local NEWPATH
            local DIR
            local PATHVARIABLE=${2:-PATH}
            for DIR in ${!PATHVARIABLE} ; do
                [ "$DIR" != "$1" ] && NEWPATH=${NEWPATH:+$NEWPATH:}$DIR
            done
            export $PATHVARIABLE="$NEWPATH"
        }
        pathprepend() {
            pathremove $1 $2
            local PATHVARIABLE=${2:-PATH}
            export $PATHVARIABLE="$1${!PATHVARIABLE:+:${!PATHVARIABLE}}"
        }
        pathappend() {
            pathremove $1 $2
            local PATHVARIABLE=${2:-PATH}
            export $PATHVARIABLE="${!PATHVARIABLE:+${!PATHVARIABLE}:}$1"
        }
        pathprepend $HOME/.local/bin
        pathprepend /usr/local/bin
EOF
    chown -R {{ .ClusterAdminUsername}}:{{.ClusterAdminUsername}} ~{{.ClusterAdminUsername}}

    for i in ~{{.ClusterAdminUsername}}/.hushlogin ~{{.ClusterAdminUsername}}/.cloud-warnings.skip; do
        touch $i
        chown root:{{.ClusterAdminUsername}} $i
        chmod ug+r-wx,o-rwx $i
    done

    # Enable overlay module
    echo overlay >/etc/modules-load.d/10-overlay.conf

    # Loads overlay module
    modprobe overlay

    echo "Node common requirements successfully installed."
}
export -f install_common_requirements

case $(sfGetFact "linux_kind") in
    debian|ubuntu)
<<<<<<< HEAD
        sfRetry 3m 5 "sfApt update && sfApt install -y wget curl time jq unzip" || sfFail 192 "Problem installing node common requirements"
        curl -kqSsL -O https://downloads.rclone.org/rclone-current-linux-amd64.zip && \
=======
        sfRetry 3m 5 "sfApt update" || sfFail 192 "Problem installing node common requirements"
        curl -kqSsL --fail -O https://downloads.rclone.org/rclone-current-linux-amd64.zip && \
>>>>>>> e2aaadf8
        unzip rclone-current-linux-amd64.zip && \
        cp rclone-*-linux-amd64/rclone /usr/local/bin && \
        mkdir -p /usr/local/share/man/man1 && \
        cp rclone-*-linux-amd64/rclone.1 /usr/local/share/man/man1/ && \
        rm -rf rclone-* && \
        chown root:root /usr/local/bin/rclone && \
        chmod 755 /usr/local/bin/rclone && \
        mandb
        ;;
    redhat|centos)
        yum makecache fast || sfFail 192 "Problem updating sources"
        yum install -y rclone || sfFail 192 "Problem installing node common requirements"
        ;;
    fedora)
        dnf install -y rclone || sfFail 192 "Problem installing node common requirements"
        ;;
    *)
        sfFail 1 "Unmanaged linux distribution type '$(sfGetFact "linux_kind")'"
        ;;
esac

# /usr/bin/time -p bash -c -x install_common_requirements
install_common_requirements || sfFail $? "Problem installing common requirements"

sfExit<|MERGE_RESOLUTION|>--- conflicted
+++ resolved
@@ -97,13 +97,8 @@
 
 case $(sfGetFact "linux_kind") in
     debian|ubuntu)
-<<<<<<< HEAD
-        sfRetry 3m 5 "sfApt update && sfApt install -y wget curl time jq unzip" || sfFail 192 "Problem installing node common requirements"
-        curl -kqSsL -O https://downloads.rclone.org/rclone-current-linux-amd64.zip && \
-=======
         sfRetry 3m 5 "sfApt update" || sfFail 192 "Problem installing node common requirements"
         curl -kqSsL --fail -O https://downloads.rclone.org/rclone-current-linux-amd64.zip && \
->>>>>>> e2aaadf8
         unzip rclone-current-linux-amd64.zip && \
         cp rclone-*-linux-amd64/rclone /usr/local/bin && \
         mkdir -p /usr/local/share/man/man1 && \
