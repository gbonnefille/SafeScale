/*
 * Copyright 2018-2021, CS Systemes d'Information, http://csgroup.eu
 *
 * Licensed under the Apache License, Version 2.0 (the "License");
 * you may not use this file except in compliance with the License.
 * You may obtain a copy of the License at
 *
 *     http://www.apache.org/licenses/LICENSE-2.0
 *
 * Unless required by applicable law or agreed to in writing, software
 * distributed under the License is distributed on an "AS IS" BASIS,
 * WITHOUT WARRANTIES OR CONDITIONS OF ANY KIND, either express or implied.
 * See the License for the specific language governing permissions and
 * limitations under the License.
 */

package concurrency

import (
	"fmt"
	"strings"
	"testing"
	"time"

<<<<<<< HEAD
=======
	"github.com/CS-SI/SafeScale/lib/utils/fail"
	"github.com/davecgh/go-spew/spew"
>>>>>>> e2aaadf8
	"github.com/stretchr/testify/require"

	"github.com/CS-SI/SafeScale/lib/utils/fail"
)

<<<<<<< HEAD
func TestSingleTaskTryWaitUsingSubtasks(t *testing.T) {
	single, err := NewUnbreakableTask()
	require.NotNil(t, single)
=======
// This imitates some of the code found in cluster.go
func TestRealCharge(t *testing.T) {
	overlord, err := NewTaskGroupWithParent(nil)
	require.NotNil(t, overlord)
>>>>>>> e2aaadf8
	require.Nil(t, err)

	_, err = single.StartInSubtask(func(t Task, parameters TaskParameters) (TaskResult, fail.Error) {
		time.Sleep(time.Duration(3) * time.Second)
		return "Ahhhh", nil
	}, nil)
	require.Nil(t, err)
<<<<<<< HEAD

	begin := time.Now()
	res, err := single.Wait()
	if err == nil {
		t.FailNow()
=======
	require.NotEmpty(t, theID)

	gorrs := 200
	abortOccurred := false
	started := 0
	for ind := 0; ind < gorrs; ind++ {
		_, xerr := overlord.Start(taskgen(50, 250, 10, 0, 0, 0, false), nil)
		if xerr != nil {
			if !overlord.Aborted() {
				t.Errorf("Unexpected: %s", xerr)
			}
		} else {
			started++
		}
		if randomInt(50, 250) > 200 {
			xerr = overlord.Abort()
			if xerr != nil {
				t.Errorf("What, Cannot abort ??")
				t.FailNow()
			}
			abortOccurred = true
		}
	}

	res, err := overlord.Wait()
	require.NotEmpty(t, res)
	var abortState string
	if abortOccurred {
		abortState = " before Abort"
	}
	t.Logf("Started %d TaskActions%s", started, abortState)
}

// This imitates some of the code found in cluster.go
func TestRealCharges(t *testing.T) {
	overlord, xerr := NewTaskGroupWithParent(nil)
	require.NotNil(t, overlord)
	require.Nil(t, xerr)

	theID, xerr := overlord.GetID()
	require.Nil(t, xerr)
	require.NotEmpty(t, theID)

	gorrs := 200

	ids := make(map[string]string)

	for ind := 0; ind < gorrs; ind++ {
		nt, xerr := overlord.Start(taskgen(50, 250, 10, 0, 0, 0, false), nil)
		if xerr != nil {
			t.Errorf("Unexpected: %s", xerr)
		}
		ntId, xerr := nt.ID()
		if xerr != nil {
			t.Errorf("Unexpected: %v", xerr)
		}
		ids[ntId] = ntId

		if randomInt(50, 250) > 200 {
			fmt.Println("abort")
			aErr := overlord.Abort()
			if aErr != nil {
				t.Errorf("What, Cannot abort ??")
				t.FailNow()
			}
			break
		}
>>>>>>> e2aaadf8
	}
	end := time.Since(begin)

	require.Nil(t, res)
	// require.NotNil(t, err)

<<<<<<< HEAD
	if end > time.Duration(2800)*time.Millisecond {
		t.FailNow()
=======
	fast, res, xerr := overlord.WaitFor(280 * time.Millisecond)
	if len(res.(map[string]TaskResult)) == 0 {
		// recovering partial records lead to a race condition, should we try ?
		t.Errorf("This is open for interpretation, if we do a WaitFor and quit before finish waiting, should we offer partial results of those functions that finished, or not ?")
	}

	if len(res.(map[string]TaskResult)) != 200 {
		for k := range res.(map[string]TaskResult) {
			if _, ok := ids[k]; !ok {
				t.Errorf("Task with wrong ID: %s", k)
			}
		}
	}

	// what's the meaning of the boolean returned by .WaitFor ?
	// we aborted, according to the docs it should be true; are the docs wrong ?
	require.True(t, fast)
	require.NotEmpty(t, res) // recovering partial records lead to a race condition, should we try ?
	require.NotNil(t, xerr)
}

// This imitates some of the code found in cluster.go
func TestRealTryCharges(t *testing.T) {
	overlord, err := NewTaskGroupWithParent(nil)
	require.NotNil(t, overlord)
	require.Nil(t, err)

	xerr := overlord.SetID("/parent")
	require.Nil(t, xerr)

	theID, err := overlord.GetID()
	require.Nil(t, err)
	require.NotEmpty(t, theID)

	gorrs := 200

	for ind := 0; ind < gorrs; ind++ {
		_, err := overlord.Start(func(t Task, parameters TaskParameters) (TaskResult, fail.Error) {
			time.Sleep(time.Duration(randomInt(200, 250)) * time.Millisecond)
			return "waiting game", nil
		}, nil, InheritParentIDOption, AmendID(fmt.Sprintf("/child-%d", ind)))
		if err != nil {
			t.Errorf("Unexpected: %s", err)
		}
	}

	for {
		done, res, xerr := overlord.TryWaitGroup()
		if !done {
			require.Nil(t, xerr)
			require.Nil(t, res)
			require.False(t, done)
		} else {
			require.Nil(t, xerr)
			break
		}
	}
}

// This imitates some of the code found in cluster.go
func TestTryWaitRecoversErrorContent(t *testing.T) {
	overlord, xerr := NewTaskGroupWithParent(nil)
	require.NotNil(t, overlord)
	require.Nil(t, xerr)

	xerr = overlord.SetID("/parent")
	require.Nil(t, xerr)

	theID, xerr := overlord.GetID()
	require.Nil(t, xerr)
	require.NotEmpty(t, theID)

	gorrs := 200

	for ind := 0; ind < gorrs; ind++ {
		_, xerr := overlord.Start(func(t Task, parameters TaskParameters) (TaskResult, fail.Error) {
			time.Sleep(time.Duration(randomInt(200, 250)) * time.Millisecond)
			return "waiting game", nil
		}, nil, InheritParentIDOption, AmendID(fmt.Sprintf("/child-%d", ind)))
		if xerr != nil {
			t.Errorf("Unexpected: %s", xerr)
		}
	}

	_, xerr = overlord.Start(func(t Task, parameters TaskParameters) (TaskResult, fail.Error) {
		time.Sleep(time.Duration(randomInt(10, 15)) * time.Millisecond)
		return "waiting game", fail.NewError("Ouch")
	}, nil, InheritParentIDOption, AmendID("/ill-child"))
	if xerr != nil {
		t.Errorf("Unexpected: %s", xerr)
	}

	time.Sleep(40 * time.Millisecond)

	for {
		done, res, xerr := overlord.TryWaitGroup()
		if !done {
			require.Nil(t, xerr)
			require.Nil(t, res)
			require.False(t, done)
		} else {
			require.NotNil(t, xerr)
			require.True(t, strings.Contains(spew.Sdump(xerr), "Ouch"))
			break
		}
	}
}

// This imitates some of the code found in cluster.go
func TestTryWaitRecoversErrorContentAlsoWhenRunningWithoutTimeout(t *testing.T) {
	overlord, xerr := NewTaskGroupWithParent(nil)
	require.NotNil(t, overlord)
	require.Nil(t, xerr)

	xerr = overlord.SetID("/parent")
	require.Nil(t, xerr)

	theID, xerr := overlord.GetID()
	require.Nil(t, xerr)
	require.NotEmpty(t, theID)

	gorrs := 200

	for ind := 0; ind < gorrs; ind++ {
		_, xerr := overlord.Start(func(t Task, parameters TaskParameters) (TaskResult, fail.Error) {
			time.Sleep(time.Duration(randomInt(200, 250)) * time.Millisecond)
			return "waiting game", nil
		}, nil, InheritParentIDOption, AmendID(fmt.Sprintf("/child-%d", ind)))
		if xerr != nil {
			t.Errorf("Unexpected: %s", xerr)
		}
	}

	/*
		_, xerr = overlord.StartWithTimeout(taskgen(10, 15, 2, 0, 1, 0, false), nil, 12*time.Millisecond, InheritParentIDOption, AmendID("/ill-child"))
		if xerr != nil {
			t.Errorf("Unexpected: %s", xerr)
		}
	*/

	time.Sleep(40 * time.Millisecond)

	for {
		done, res, xerr := overlord.TryWaitGroup()
		if !done {
			require.Nil(t, xerr)
			require.Nil(t, res)
			require.False(t, done)
		} else {
			require.Nil(t, xerr)
			require.NotEmpty(t, res)
			break
		}
	}
}

func TestTryWaitRecoversErrorContentAlsoWhenRunningWithTimeout(t *testing.T) {
	overlord, xerr := NewTaskGroupWithParent(nil)
	require.NotNil(t, overlord)
	require.Nil(t, xerr)

	xerr = overlord.SetID("/parent")
	require.Nil(t, xerr)

	theID, xerr := overlord.GetID()
	require.Nil(t, xerr)
	require.NotEmpty(t, theID)

	gorrs := 200

	for ind := 0; ind < gorrs; ind++ {
		_, xerr := overlord.StartWithTimeout(taskgen(200, 250, 40, 0, 0, 0, false), nil, 190*time.Millisecond, InheritParentIDOption, AmendID(fmt.Sprintf("/child-%d", ind)))
		if xerr != nil {
			t.Errorf("Unexpected: %s", xerr)
		}
	}

	time.Sleep(40 * time.Millisecond)

	for {
		done, res, xerr := overlord.TryWaitGroup()
		if !done {
			require.Nil(t, xerr)
			require.Nil(t, res)
			require.False(t, done)
		} else {
			require.NotNil(t, xerr)
			if !strings.Contains(spew.Sdump(xerr), "we were killed") {
				t.Errorf("%s", spew.Sdump(xerr))
			}
			require.True(t, strings.Contains(spew.Sdump(xerr), "we were killed"))
			break
		}
	}
}

func TestTryWaitRecoversErrorContentAlsoWhenRunningWithAbort(t *testing.T) {
	overlord, xerr := NewTaskGroupWithParent(nil)
	require.NotNil(t, overlord)
	require.Nil(t, xerr)

	xerr = overlord.SetID("/parent")
	require.Nil(t, xerr)

	theID, xerr := overlord.GetID()
	require.Nil(t, xerr)
	require.NotEmpty(t, theID)

	gorrs := 200

	for ind := 0; ind < gorrs; ind++ {
		_, xerr := overlord.StartWithTimeout(taskgen(200, 250, 10, 0, 0, 0, false), nil, 190*time.Millisecond, InheritParentIDOption, AmendID(fmt.Sprintf("/child-%d", ind)))
		if xerr != nil {
			t.Errorf("Unexpected: %s", xerr)
		}
	}

	time.Sleep(40 * time.Millisecond)
	_ = overlord.Abort()
	time.Sleep(20 * time.Millisecond)

	for {
		done, res, xerr := overlord.TryWaitGroup()
		if !done {
			require.Nil(t, xerr)
			require.Nil(t, res)
			require.False(t, done)
		} else {
			require.NotNil(t, xerr)
			if !strings.Contains(spew.Sdump(xerr), "aborted") {
				t.Errorf("%s", spew.Sdump(xerr))
			}
			require.True(t, strings.Contains(spew.Sdump(xerr), "aborted"))
			break
		}
	}
}

func TestTryWaitRecoversErrorContentAlsoWhenRunningWithErrors(t *testing.T) {
	overlord, xerr := NewTaskGroupWithParent(nil)
	require.NotNil(t, overlord)
	require.Nil(t, xerr)

	xerr = overlord.SetID("/parent")
	require.Nil(t, xerr)

	theID, xerr := overlord.GetID()
	require.Nil(t, xerr)
	require.NotEmpty(t, theID)

	gorrs := 200

	for ind := 0; ind < gorrs; ind++ {
		_, xerr := overlord.StartWithTimeout(taskgen(200, 250, 40, 0, 0.75, 0, false), nil, 190*time.Millisecond, InheritParentIDOption, AmendID(fmt.Sprintf("/child-%d", ind)))
		if xerr != nil {
			t.Errorf("Unexpected: %s", xerr)
		}
	}

	time.Sleep(40 * time.Millisecond)

	for {
		done, res, xerr := overlord.TryWaitGroup()
		if !done {
			require.Nil(t, xerr)
			require.Nil(t, res)
			require.False(t, done)
		} else {
			require.NotNil(t, xerr)
			if !strings.Contains(spew.Sdump(xerr), "we were killed") {
				t.Errorf("%s", spew.Sdump(xerr))
			}
			require.True(t, strings.Contains(spew.Sdump(xerr), "we were killed"))
			break
		}
>>>>>>> e2aaadf8
	}
}<|MERGE_RESOLUTION|>--- conflicted
+++ resolved
@@ -22,26 +22,17 @@
 	"testing"
 	"time"
 
-<<<<<<< HEAD
-=======
 	"github.com/CS-SI/SafeScale/lib/utils/fail"
 	"github.com/davecgh/go-spew/spew"
->>>>>>> e2aaadf8
 	"github.com/stretchr/testify/require"
 
 	"github.com/CS-SI/SafeScale/lib/utils/fail"
 )
 
-<<<<<<< HEAD
-func TestSingleTaskTryWaitUsingSubtasks(t *testing.T) {
-	single, err := NewUnbreakableTask()
-	require.NotNil(t, single)
-=======
 // This imitates some of the code found in cluster.go
 func TestRealCharge(t *testing.T) {
 	overlord, err := NewTaskGroupWithParent(nil)
 	require.NotNil(t, overlord)
->>>>>>> e2aaadf8
 	require.Nil(t, err)
 
 	_, err = single.StartInSubtask(func(t Task, parameters TaskParameters) (TaskResult, fail.Error) {
@@ -49,13 +40,6 @@
 		return "Ahhhh", nil
 	}, nil)
 	require.Nil(t, err)
-<<<<<<< HEAD
-
-	begin := time.Now()
-	res, err := single.Wait()
-	if err == nil {
-		t.FailNow()
-=======
 	require.NotEmpty(t, theID)
 
 	gorrs := 200
@@ -123,17 +107,12 @@
 			}
 			break
 		}
->>>>>>> e2aaadf8
 	}
 	end := time.Since(begin)
 
 	require.Nil(t, res)
 	// require.NotNil(t, err)
 
-<<<<<<< HEAD
-	if end > time.Duration(2800)*time.Millisecond {
-		t.FailNow()
-=======
 	fast, res, xerr := overlord.WaitFor(280 * time.Millisecond)
 	if len(res.(map[string]TaskResult)) == 0 {
 		// recovering partial records lead to a race condition, should we try ?
@@ -409,6 +388,5 @@
 			require.True(t, strings.Contains(spew.Sdump(xerr), "we were killed"))
 			break
 		}
->>>>>>> e2aaadf8
 	}
 }