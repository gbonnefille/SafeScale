/*
 * Copyright 2018-2021, CS Systemes d'Information, http://csgroup.eu
 *
 * Licensed under the Apache License, Version 2.0 (the "License");
 * you may not use this file except in compliance with the License.
 * You may obtain a copy of the License at
 *
 *     http://www.apache.org/licenses/LICENSE-2.0
 *
 * Unless required by applicable law or agreed to in writing, software
 * distributed under the License is distributed on an "AS IS" BASIS,
 * WITHOUT WARRANTIES OR CONDITIONS OF ANY KIND, either express or implied.
 * See the License for the specific language governing permissions and
 * limitations under the License.
 */

package concurrency

import (
	"context"
	"fmt"
	"io/ioutil"
	"math"
	"os"
	"reflect"
	"strings"
	"testing"
	"time"

	"github.com/davecgh/go-spew/spew"
	"github.com/stretchr/testify/require"

	"github.com/CS-SI/SafeScale/lib/utils/fail"
)

// NOTICE The whole file task_test.go MUST pass UT flawlessly before using it confidently in foreman.go and controller.go

func TestCreateVoidTask(t *testing.T) {
	ta, err := VoidTask()
	require.NotNil(t, ta)
	require.Nil(t, err)
}

func TestCreateVoidTaskCheckResult(t *testing.T) {
	ta, err := VoidTask()
	require.NotNil(t, ta)
	require.Nil(t, err)

	_, err = ta.Result()
	require.NotNil(t, err)
}

func TestCreateTaskWithParent(t *testing.T) {
	ta, err := VoidTask()
	require.NotNil(t, ta)
	require.Nil(t, err)

	tb, err := NewTaskWithParent(ta)
	require.NotNil(t, tb)
	require.Nil(t, err)

	tc, err := NewTaskWithParent(nil)
	require.Nil(t, tc)
	require.NotNil(t, err)
}

func TestInjectAndExtractFromContext(t *testing.T) {
	ta, err := VoidTask()
	require.NotNil(t, ta)
	require.Nil(t, err)

	err = ta.SetID("hold")
	require.Nil(t, err)

	ctx := context.Background()
	ctxv := context.WithValue(ctx, KeyForTaskInContext, ta)

	nt, err := TaskFromContext(ctxv)
	require.Nil(t, err)
	rid, err := nt.ID()
	require.Nil(t, err)
	require.Equal(t, "hold", rid)

	ctxv2 := context.WithValue(ctx, KeyForTaskInContext, "wrong")
	nt, err = TaskFromContext(ctxv2)
	require.Nil(t, nt)
	require.NotNil(t, err)

	// this is inconsistent, if we get a task from a wrong (nil) context, we are losing track of potential errors
	// when taskFromContext receives a nil, it should be noted as a mistake, not hidden creating a VoidTask
	nt, err = TaskFromContext(nil)
	require.Nil(t, nt)
	require.NotNil(t, err)
}

func TestWaitReadyTask(t *testing.T) {
	ta, err := VoidTask()
	require.NotNil(t, ta)
	require.Nil(t, err)

	_, tr, err := ta.WaitFor(10 * time.Second)
	require.Nil(t, tr)
	require.NotNil(t, err)

	_, tr, err = ta.TryWait()
	require.Nil(t, tr)
	require.NotNil(t, err)

	tr, err = ta.Wait()
	require.Nil(t, tr)
	require.NotNil(t, err)
}

func TestNewTask(t *testing.T) {
	got, err := NewUnbreakableTask()
	require.NotNil(t, got)
	require.Nil(t, err)

	theID, err := got.ID()
	require.Nil(t, err)
	require.NotEmpty(t, theID)

	theTask, err := got.Start(nil, nil)
	require.Nil(t, err)
	require.NotNil(t, theTask)

	if theTask != nil {
		if stat, ok := theTask.Status(); ok == nil {
			if stat != DONE {
				t.Errorf("Task should be DONE")
			}
		}
	}

	what, err := got.Start(nil, nil)
	require.NotNil(t, err)
	require.Nil(t, what)
}

func TestWaitingGame(t *testing.T) {
	got, err := NewUnbreakableTask()
	require.NotNil(t, got)
	require.Nil(t, err)

	theID, err := got.ID()
	require.Nil(t, err)
	require.NotEmpty(t, theID)

	var tarray []Task

	for ind := 0; ind < 200; ind++ {
		got, err := NewUnbreakableTask()
		require.Nil(t, err)
		require.NotNil(t, got)

		theTask, err := got.Start(func(t Task, parameters TaskParameters) (TaskResult, fail.Error) {
			time.Sleep(time.Duration(randomInt(50, 250)) * time.Millisecond)
			return "waiting game", nil
		}, nil)
		if err == nil {
			tarray = append(tarray, theTask)
		} else {
			t.Errorf("Shouldn't happen")
		}
	}

	waited := 0
	for _, itta := range tarray {
		res, err := itta.Wait()
		require.Nil(t, err)
		require.NotNil(t, res)
		waited++
	}

	aerr, xerr := got.LastError()
	require.Nil(t, xerr)
	require.Nil(t, aerr)

	if waited != 200 {
		t.Errorf("Not enough waiting...: %d", waited)
	}
}

func TestOneWaitingForGame(t *testing.T) {
	got, err := NewUnbreakableTask()
	require.NotNil(t, got)
	require.Nil(t, err)

	theID, err := got.ID()
	require.Nil(t, err)
	require.NotEmpty(t, theID)

	_, err = got.Start(func(t Task, parameters TaskParameters) (TaskResult, fail.Error) {
		time.Sleep(time.Duration(randomInt(50, 250)) * time.Millisecond)
		return "waiting game", nil
	}, nil)
	if err != nil {
		t.Errorf("Shouldn't happen")
	}

	good, res, err := got.WaitFor(4 * time.Second)
	require.Nil(t, err)
	require.NotNil(t, res)
	require.True(t, good)

	aborted := got.Aborted()
	require.False(t, aborted)
}

func TestOneWaitingForGameTw(t *testing.T) {
	got, err := NewUnbreakableTask()
	require.NotNil(t, got)
	require.Nil(t, err)

	theID, err := got.ID()
	require.Nil(t, err)
	require.NotEmpty(t, theID)

	_, err = got.Start(func(t Task, parameters TaskParameters) (TaskResult, fail.Error) {
		time.Sleep(time.Duration(randomInt(50, 250)) * time.Millisecond)
		return "waiting game", nil
	}, nil)
	if err != nil {
		t.Errorf("Shouldn't happen")
	}

	good, res, err := got.WaitFor(4 * time.Second)
	require.Nil(t, err)
	require.NotNil(t, res)
	require.True(t, good)

	aborted := got.Aborted()
	require.False(t, aborted)

	good, res, err = got.TryWait()
	require.Nil(t, err)
	require.NotNil(t, res)
	require.True(t, good)
}

func TestOneWaitingForGameWithFuncGen(t *testing.T) {
	got, err := NewUnbreakableTask()
	require.NotNil(t, got)
	require.Nil(t, err)

	theID, err := got.ID()
	require.Nil(t, err)
	require.NotEmpty(t, theID)

	_, err = got.Start(taskgen(50, 250, 2, 2, 0, 0, false), nil)
	if err != nil {
		t.Errorf("Shouldn't happen: %v", err)
	}

	good, res, err := got.WaitFor(4 * time.Second)
	require.Nil(t, err)
	require.NotNil(t, res)
	require.True(t, good)

	err = got.SetID("small changes")
	require.NotNil(t, err)
}

func TestChangeIdAtMidFlight(t *testing.T) {
	got, err := NewUnbreakableTask()
	require.NotNil(t, got)
	require.Nil(t, err)

	theID, err := got.ID()
	require.Nil(t, err)
	require.NotEmpty(t, theID)

	_, err = got.Start(taskgen(50, 250, 2, 2, 0, 0, false), nil)
	if err != nil {
		t.Errorf("Shouldn't happen: %v", err)
	}

	err = got.SetID("") // empty is invalid
	require.NotNil(t, err)

	err = got.SetID("0") // also is zero
	require.NotNil(t, err)

	err = got.SetID("funny")
	if err == nil {
		t.Errorf("Once the task is started, its ID should be immutable, being mutable all the time opens the door to suprises")
		t.FailNow()
	}

	good, res, err := got.WaitFor(4 * time.Second)
	require.Nil(t, err)
	require.NotNil(t, res)
	require.True(t, good)
}

func TestChangeIdAfterAbort(t *testing.T) {
	for i := 0; i < 30; i++ {
		got, err := NewTask()
		require.NotNil(t, got)
		require.Nil(t, err)

		theID, err := got.ID()
		require.Nil(t, err)
		require.NotEmpty(t, theID)

		_, err = got.Start(taskgen(50, 250, 2, 2, 0, 0, false), nil)
		if err != nil {
			t.Errorf("Shouldn't happen: %v", err)
		}

		err = got.SetID("") // empty is invalid
		require.NotNil(t, err)

		err = got.SetID("0") // also is zero
		require.NotNil(t, err)

		err = got.Abort()
		require.Nil(t, err)

		require.True(t, got.Aborted())

		err = got.SetID("whatever") // this fails by design
		require.NotNil(t, err)

		_, err = got.Wait()
		require.NotNil(t, err)

		now := time.Now()
		good, _, err := got.WaitFor(4 * time.Second)
		require.NotNil(t, err)
		require.True(t, good)
		then := time.Since(now)
		if then > 3900*time.Millisecond { // this happened (30 iteration is because of that)
			t.Errorf("This should never be a timeout, task was aborted before starting the wait...")
		}
		if _, ok := err.(*fail.ErrTimeout); ok { // this happened (30 iteration is because of that)
			t.Errorf("This should never be a timeout (%v), task was aborted before starting the wait...", err)
		}
	}
}

func TestTaskAlreadyRunning(t *testing.T) {
	got, err := NewUnbreakableTask()
	require.NotNil(t, got)
	require.Nil(t, err)

	theID, err := got.ID()
	require.Nil(t, err)
	require.NotEmpty(t, theID)

	_, err = got.Start(taskgen(50, 250, 2, 2, 0, 0, false), nil)
	if err != nil {
		t.Errorf("Shouldn't happen: %v", err)
	}

	_, err = got.Start(taskgenWithCustomFunc(50, 250, 2, 2, 0, 0, false, nil), nil)
	if err != nil {
		if !strings.Contains(err.Error(), "already running") {
			t.Errorf("Shouldn't happen: %v", err)
		}
	}

	good, res, err := got.WaitFor(4 * time.Second)
	require.Nil(t, err)
	require.NotNil(t, res)
	require.True(t, good)
}

// TestTaskCantBeReused ensures that a started Task cannot be reused
func TestTaskCantBeReused(t *testing.T) {
	got, err := NewUnbreakableTask()
	require.NotNil(t, got)
	require.Nil(t, err)

	theID, err := got.ID()
	require.Nil(t, err)
	require.NotEmpty(t, theID)

	_, err = got.Start(func(t Task, parameters TaskParameters) (TaskResult, fail.Error) {
		time.Sleep(time.Duration(randomInt(50, 250)) * time.Millisecond)
		return "waiting game", nil
	}, nil)
	if err != nil {
		t.Errorf("Shouldn't happen")
	}

	res, err := got.Wait()
	require.Nil(t, err)
	require.NotNil(t, res)

	tr, xerr := got.Result()
	require.Nil(t, xerr)
	require.NotNil(t, tr)

	_, err = got.StartWithTimeout(func(t Task, parameters TaskParameters) (TaskResult, fail.Error) {
		time.Sleep(time.Duration(randomInt(50, 250)) * time.Millisecond)
		return "waiting game", nil
	}, nil, 10*time.Millisecond)
	if err == nil {
		// If by design a task cannot be reused, its error should be more specific, not ready could also happen in other situations
		t.Errorf("No error, shouldn't happen!")
	}

	res, err = got.Wait()
	require.Nil(t, err)
	require.NotNil(t, res)

	tr, xerr = got.Result()
	require.Nil(t, xerr)
	require.NotNil(t, tr)
}

func TestResultCheck(t *testing.T) {
	got, err := NewUnbreakableTask()
	require.NotNil(t, got)
	require.Nil(t, err)

	theID, err := got.ID()
	require.Nil(t, err)
	require.NotEmpty(t, theID)

	_, err = got.StartWithTimeout(func(t Task, parameters TaskParameters) (TaskResult, fail.Error) {
		time.Sleep(time.Duration(randomInt(50, 250)) * time.Millisecond)
		return "waiting game", nil
	}, nil, 10*time.Millisecond)
	if err != nil {
		t.Errorf("Shouldn't happen")
	}

	res, err := got.Wait()
	require.NotNil(t, err)
	require.NotNil(t, res)

	tr, xerr := got.Result()
	require.Nil(t, xerr)
	require.NotNil(t, tr)
}

func TestLastError(t *testing.T) {
	got, err := NewUnbreakableTask()
	require.NotNil(t, got)
	require.Nil(t, err)

	theID, err := got.ID()
	require.Nil(t, err)
	require.NotEmpty(t, theID)

	_, err = got.StartWithTimeout(func(t Task, parameters TaskParameters) (TaskResult, fail.Error) {
		time.Sleep(time.Duration(randomInt(50, 250)) * time.Millisecond)
		return "waiting game", nil
	}, nil, 10*time.Millisecond)
	if err != nil {
		t.Errorf("Shouldn't happen")
	}

	res, err := got.Wait()
	require.NotNil(t, err)
	require.NotNil(t, res)

	lerr, xerr := got.LastError()
	require.Nil(t, xerr)
	require.NotNil(t, lerr)

	if _, ok := lerr.(*fail.ErrTimeout); !ok {
		t.Errorf("It should be a timeout !!, it's not, it is %v", lerr)
		t.FailNow()
	}
}

func TestResultCheckOfAbortedTask(t *testing.T) {
	for i := 0; i < 40; i++ {
		got, xerr := NewTask()
		require.NotNil(t, got)
		require.Nil(t, xerr)

		theID, xerr := got.ID()
		require.Nil(t, xerr)
		require.NotEmpty(t, theID)

		_, xerr = got.StartWithTimeout(
			taskgenWithCustomFunc(50, 250, 10, 0, 0, 0, false, nil), nil, 400*time.Millisecond,
		)
		if xerr != nil {
			t.Errorf("Shouldn't happen")
		}

		xerr = got.Abort()
		require.Nil(t, xerr)

		aborted := got.Aborted()
		require.True(t, aborted)

		// Waiting task for 4 ms (must fail)
		done, res, xerr := got.WaitFor(4 * time.Millisecond) // TODO: With 1 ms, it still fails, however, that will be another test
		require.NotNil(t, xerr)                              // task not terminated, but WaitFor timed out, xerr not nil and must be a *fail.ErrTimeout
		if !done {
			switch xerr.(type) {
			case *fail.ErrTimeout:
				// expected
			default:
				t.Errorf("Unexpected error: %v", xerr)
			}
		} else {
			switch xerr.(type) {
			case *fail.ErrAborted:
				// expected
			default:
				t.Errorf("Unexpected error: %v", xerr)
			}
		}

		// Waiting for task for 300 more ms (must succeed; we've waiting 304 ms for a workload that must end after 250 ms max)
		done, res, xerr = got.WaitFor(300 * time.Millisecond)
		require.NotNil(t, xerr) // task ended on Abort, xerr not nil and must be *fail.ErrAborted
		switch xerr.(type) {
		case *fail.ErrAborted:
			// expected
		default:
			t.Errorf("Unexpected error: %v", xerr)
		}
		require.True(t, done)  // done must be true
		require.NotNil(t, res) // res must be not nil

		// VPL: starting a new workload on a running/terminated task is inconsistent
		_, xerr = got.StartWithTimeout(taskgen(50, 100, 10, 1, 0, 0, false), nil, 200*time.Millisecond)
		require.NotNil(t, xerr)
		switch xerr.(type) {
		case *fail.ErrInconsistent:
			// expected
		default:
			t.Errorf("Unexpected error: %v", xerr)
		}

		// Using Result() is valid, Task is terminated
		tr, xerr := got.Result()
		require.Nil(t, xerr)  // Result succeeds, task is terminated
		require.NotNil(t, tr) // tr is not nil, contain "we were killed"

		// Wit on a done Task. Everything is under control
		res, xerr = got.Wait()
		require.NotNil(t, xerr) // xerr is not nil
		require.NotNil(t, res)  // res is not nil

		// Now that we waited the Task, Result() returns useful information
		tr, xerr = got.Result()
		require.Nil(t, xerr)
		require.NotNil(t, tr)

		status, xerr := got.Status()
		require.Nil(t, xerr)
		if status != DONE {
			t.FailNow()
		}

		aborted = got.Aborted()
		require.True(t, aborted)
	}
}

func TestTryWaitOfAbortedTask(t *testing.T) {
	got, xerr := NewTask()
	require.NotNil(t, got)
	require.Nil(t, xerr)

	theID, xerr := got.ID()
	require.Nil(t, xerr)
	require.NotEmpty(t, theID)

	done, res, xerr := got.TryWait()
	require.False(t, done)
	require.NotNil(t, xerr)
	require.Nil(t, res)

	_, xerr = got.StartWithTimeout(func(t Task, parameters TaskParameters) (TaskResult, fail.Error) {
		tempo := time.Duration(randomInt(50, 250)) * time.Millisecond
		for i := 0; i < 100; i++ {
			if t.Aborted() {
				return "killed", fail.AbortedError(nil, "killed by parent")
			}
			time.Sleep(tempo)
		}
		return "waiting game", nil
	}, nil, 400*time.Millisecond)
	if xerr != nil {
		t.Errorf("Shouldn't happen")
	}

	xerr = got.Abort()
	require.Nil(t, xerr)

	st, xerr := got.Status()
	require.Nil(t, xerr)
	if st != ABORTED {
		t.FailNow()
	}

	done, res, xerr = got.TryWait()
	require.False(t, done)
	require.Nil(t, xerr)
	require.Nil(t, res)

	res, xerr = got.Wait()
	require.NotNil(t, xerr)
	require.NotNil(t, res)

	res, xerr = got.Wait()
	require.NotNil(t, xerr)
	require.NotNil(t, res)
	// Now that we waited the Task, Result() returns useful information

	tr, xerr := got.Result()
	require.Nil(t, xerr)
	require.NotNil(t, tr)

	st, xerr = got.Status()
	if st != DONE {
		t.FailNow()
	}

	done, res, xerr = got.TryWait()
	require.True(t, done)
	require.NotNil(t, xerr)

	aborted := got.Aborted()
	require.True(t, aborted)
}

func TestTryWaitOfOkTask(t *testing.T) {
	got, xerr := NewTask()
	require.NotNil(t, got)
	require.Nil(t, xerr)

	theID, xerr := got.ID()
	require.Nil(t, xerr)
	require.NotEmpty(t, theID)

	done, res, xerr := got.TryWait()
	require.False(t, done)
	require.NotNil(t, xerr)
	require.Nil(t, res)

	_, xerr = got.StartWithTimeout(func(t Task, parameters TaskParameters) (TaskResult, fail.Error) {
		tempo := time.Duration(randomInt(50, 250)) * time.Millisecond
		for i := 0; i < 100; i++ {
			if t.Aborted() {
				return "killed", fail.AbortedError(nil, "killed by parent")
			}
			time.Sleep(tempo)
		}
		return "waiting game", nil
	}, nil, 400*time.Millisecond)
	if xerr != nil {
		t.Errorf("Shouldn't happen")
	}

	st, xerr := got.Status()
	require.Nil(t, xerr)
	if st != RUNNING {
		t.Errorf("This should be RUNNING")
		t.FailNow()
	}

	done, res, xerr = got.TryWait()
	require.False(t, done)
	require.Nil(t, xerr)
	require.Nil(t, res)

	res, xerr = got.Wait()
	require.NotNil(t, xerr)
	require.NotNil(t, res)
	// Now that we waited the Task, Result() returns useful information

	tr, xerr := got.Result()
	require.Nil(t, xerr)
	require.NotNil(t, tr)

	st, xerr = got.Status()
	if st != DONE {
		t.FailNow()
	}

	done, res, xerr = got.TryWait()
	require.True(t, done)
	require.NotNil(t, xerr)

	aborted := got.Aborted()
	require.True(t, aborted)
}

func TestWaitingForGame(t *testing.T) {
	got, err := NewUnbreakableTask()
	require.NotNil(t, got)
	require.Nil(t, err)

	theID, err := got.ID()
	require.Nil(t, err)
	require.NotEmpty(t, theID)

	var tarray []Task

	for ind := 0; ind < 200; ind++ {
		got, err := NewUnbreakableTask()
		require.Nil(t, err)
		require.NotNil(t, got)

		theTask, err := got.Start(func(t Task, parameters TaskParameters) (TaskResult, fail.Error) {
			time.Sleep(time.Duration(randomInt(50, 250)) * time.Millisecond)
			return "waiting game", nil
		}, nil)
		if err == nil {
			tarray = append(tarray, theTask)
		} else {
			t.Errorf("Shouldn't happen")
		}
	}

	waited := 0
	for _, itta := range tarray {
		good, res, err := itta.WaitFor(4 * time.Second)
		require.Nil(t, err)
		require.True(t, good)
		require.NotNil(t, res)
		waited++
	}

	if waited != 200 {
		t.Errorf("Not enough waiting...: %d", waited)
	}
}

func TestWaitingForGameZero(t *testing.T) {
	got, err := NewUnbreakableTask()
	require.NotNil(t, got)
	require.Nil(t, err)

	theID, err := got.ID()
	require.Nil(t, err)
	require.NotEmpty(t, theID)

	const LOOPCOUNT = 200

	type run struct {
		t Task
		d time.Duration
	}
	var j int
	// for ; j < 20000; j++ {
		var tarray []run
		for ind := 0; ind < LOOPCOUNT; ind++ {
			got, err := NewUnbreakableTask()
			require.Nil(t, err)
			require.NotNil(t, got)

			duration := time.Duration(randomInt(50, 250)) * time.Millisecond
			theTask, err := got.Start(func(t Task, parameters TaskParameters) (TaskResult, fail.Error) {
				time.Sleep(duration)
				return "waiting game", nil
			}, nil)
			if err == nil {
				tarray = append(tarray, run{theTask, duration})
			} else {
				t.Errorf("Shouldn't happen")
			}
		}

		waited := 0
		for _, itta := range tarray {
			good, res, err := itta.t.WaitFor(0)
			require.Nil(t, err)
			require.True(t, good)
			// require.NotNil(t, res)
			if res == nil {
				t.Errorf("[#%d] res == nil, shouldn't happen (task #%d, duration=%v)", j, waited, itta.d)
			}
			waited++
		}

		if waited != LOOPCOUNT {
			t.Errorf("Not enough waiting...: %d", waited)
		}
	// }
}

func TestSingleTaskTryWait(t *testing.T) {
	single, err := NewUnbreakableTask()
	require.NotNil(t, single)
	require.Nil(t, err)

	single, err = single.Start(func(t Task, parameters TaskParameters) (TaskResult, fail.Error) {
		time.Sleep(time.Duration(3) * time.Second)
		return "Ahhhh", nil
	}, nil)
	require.Nil(t, err)

	begin := time.Now()
	waited, res, err := single.TryWait()
	end := time.Since(begin)

	require.False(t, waited)
	require.Nil(t, res)
	require.Nil(t, err)

	if end >= (time.Millisecond * 200) {
		t.Errorf("It should have finished fast but it didn't !!")
	}
}

func TestSingleTaskTryWaitCoreTask(t *testing.T) {
	single, err := NewUnbreakableTask()
	require.NotNil(t, single)
	require.Nil(t, err)

	_, err = single.Start(func(t Task, parameters TaskParameters) (TaskResult, fail.Error) {
		time.Sleep(time.Duration(30) * time.Millisecond)
		return "Ahhhh", nil
	}, nil)
	require.Nil(t, err)

	begin := time.Now()
	waited, res, err := single.TryWait()
	end := time.Since(begin)

	require.False(t, waited)
	require.Nil(t, res)
	require.Nil(t, err)

	if end >= (time.Millisecond * 15) {
		t.Errorf("It should have finished fast but it didn't !!")
	}

	_, err = single.Start(func(t Task, parameters TaskParameters) (TaskResult, fail.Error) {
		time.Sleep(time.Duration(30) * time.Millisecond)
		return "Ahhhh", nil
	}, nil)
	require.NotNil(t, err)

	err = nil
	for {
		time.Sleep(time.Duration(80) * time.Millisecond)
		ctx := single.Context()
		require.NotNil(t, ctx)

		if singleReplacement, err := NewTaskWithContext(ctx); err == nil {
			single = singleReplacement
			break
		}
	}
	require.Nil(t, err)

	_, err = single.Start(func(t Task, parameters TaskParameters) (TaskResult, fail.Error) {
		time.Sleep(time.Duration(30) * time.Millisecond)
		return "Ahhhh", nil
	}, nil)
	require.Nil(t, err)

	_, err = single.Start(func(t Task, parameters TaskParameters) (TaskResult, fail.Error) {
		time.Sleep(time.Duration(30) * time.Millisecond)
		return "Ahhhh", nil
	}, nil)
	require.NotNil(t, err)
}

func TestSingleTaskTryWaitOK(t *testing.T) {
	single, err := NewUnbreakableTask()
	require.NotNil(t, single)
	require.Nil(t, err)

	single, err = single.Start(func(t Task, parameters TaskParameters) (TaskResult, fail.Error) {
		time.Sleep(time.Duration(30) * time.Millisecond)
		return "Ahhhh", nil
	}, nil)
	require.Nil(t, err)

	time.Sleep(time.Duration(50) * time.Millisecond)
	// by now single should succeed

	begin := time.Now()
	waited, res, err := single.TryWait()
	end := time.Since(begin)

	require.True(t, waited)
	require.NotNil(t, res)
	require.Nil(t, err)

	if end >= (time.Millisecond * 100) {
		t.Errorf("It should have finished fast but it didn't !!")
	}
}

func TestSingleTaskRun(t *testing.T) {
	single, err := NewUnbreakableTask()
	require.NotNil(t, single)
	require.Nil(t, err)

	res, err := single.Run(func(t Task, parameters TaskParameters) (TaskResult, fail.Error) {
		time.Sleep(time.Duration(30) * time.Millisecond)
		return "Ahhhh", nil
	}, nil)
	require.Nil(t, err)

	require.NotNil(t, res)
	require.Nil(t, err)
}

func TestSingleTaskRunThatFails(t *testing.T) {
	single, err := NewUnbreakableTask()
	require.NotNil(t, single)
	require.Nil(t, err)

	res, err := single.Run(func(t Task, parameters TaskParameters) (TaskResult, fail.Error) {
		time.Sleep(time.Duration(30) * time.Millisecond)
		return "Ahhhh", fail.NewError("issues")
	}, nil)
	require.NotNil(t, err)
	require.NotNil(t, res)
}

func TestSingleTaskTryWaitKO(t *testing.T) {
	single, err := NewUnbreakableTask()
	require.NotNil(t, single)
	require.Nil(t, err)

	single, err = single.Start(func(t Task, parameters TaskParameters) (TaskResult, fail.Error) {
		time.Sleep(time.Duration(30) * time.Millisecond)
		return "Ahhhh", fail.NewError("chaos")
	}, nil)
	require.Nil(t, err)

	time.Sleep(time.Duration(50) * time.Millisecond)
	// by now single should succeed

	begin := time.Now()
	waited, res, err := single.TryWait()
	end := time.Since(begin)

	require.True(t, waited)
	require.NotNil(t, res)
	require.NotNil(t, err)

	if end >= (time.Millisecond * 150) {
		t.Errorf("It should have finished fast but it didn't !!")
	}
}

func TestSingleTaskWait(t *testing.T) {
	for j := 0; j < 60; j++ {
		single, err := NewUnbreakableTask()
		require.NotNil(t, single)
		require.Nil(t, err)

		single, err = single.Start(func(t Task, parameters TaskParameters) (TaskResult, fail.Error) {
			time.Sleep(time.Duration(30) * time.Millisecond)
			return "Ahhhh", nil
		}, nil)
		require.Nil(t, err)

		begin := time.Now()
		res, err := single.Wait()
		end := time.Since(begin)

		require.NotNil(t, res)
		require.Nil(t, err)

		if end >= (time.Millisecond*70) || end < (time.Millisecond*20) {
			t.Errorf("It should have finished near 30 ms but it didn't !!: %s", end)
		}
	}
}

func TestChildrenWaitingGameWithContextTimeouts(t *testing.T) {
	funk := func(ind int, timeout int, sleep int, trigger int, errorExpected bool) {
		ctx, cafu := context.WithTimeout(context.TODO(), time.Duration(timeout)*time.Millisecond)
		defer cafu()

		single, err := NewTaskWithContext(ctx)
		require.NotNil(t, single)
		require.Nil(t, err)

		begin := time.Now()

		_, xerr := single.Start(taskgen(int(sleep), int(sleep), 4, 0, 0, 0, false), nil)
		require.Nil(t, xerr)

		go func() {
			time.Sleep(time.Duration(trigger) * time.Millisecond)
			cafu()
		}()

		_, err = single.Wait()
		end := time.Since(begin)
		if err != nil {
			switch err.(type) {
			case *fail.ErrAborted:
			case *fail.ErrTimeout:
			default:
				t.Errorf("Unexpected error occurred: %s (%s)", err.Error(), reflect.TypeOf(err).String())
			}
		}

		if !((err != nil) == errorExpected) {
			t.Errorf("Failure in test %d (in error expected): %v, %v, %v, %t", ind, timeout, sleep, trigger, errorExpected)
		}

		tolerance := func(in float64, percent uint) float32 {
			return float32(in * (100.0 + float64(percent)) / 100.0)
		}

		// the minimum of the 3 wins, so
		min := math.Min(math.Min(float64(timeout), float64(sleep)), float64(trigger))
		tolerated := time.Duration(tolerance(min, 20)) * time.Millisecond

		if end > tolerated {
			t.Logf("Failure in test %d: %v, %v, %v, %t: We waited too much! %v > %v", ind, timeout, sleep, trigger, errorExpected, end, tolerated)
		}
	}

	// No errors here, look at TestChildrenWaitingGameWithContextCancelfuncs for more information
	// there is a performance degradation problem in Task/TaskGroup that impact the timings
	// example:
	// 140, 20, 50, false -> after the 20ms sleep it comes a cancel at 50ms, like twice the time later, yet we didn't finish the job
	// that's our fault (a go function with a select listening to Done nails the ms), so the cancel hits, error is true and the test fails
	// 140, 20, 120, false -> but if we put the cancel far enough, it works, returning a false
	//
	// is this critical ?, maybe not today but...
	// big problems have small beginnings...

	funk(1, 30, 50, 10, true)           // canceled
	funk(2, 10, 50, 30, true)           // timeout
	funk(3, 30, 50, 80, true)           // timeout
	funk(4, 80, 50, 10, true)           // canceled
	funk(5, 40, 20, 10, true)           // canceled
	funk(6, 40, 20, 30, false)          // cancel is triggered AFTER we are done (in 20ms), less longer than the timeout -> so no error
	funk(7, 140, 20, 240 /*40*/, false) // same thing here
	funk(8, 140, 20, 100, false)        // same thing here
	funk(9, 140, 20, 120, false)        // same thing here
	funk(10, 140, 20, 50, false)        // same thing here
	funk(11, 140, 50, 10, true)         // canceled
}

func TestChildrenWaitingGameWithContextDeadlines(t *testing.T) {
	funk := func(ind int, timeout uint, sleep uint, trigger uint, errorExpected bool) {
		ctx, cafu := context.WithDeadline(context.TODO(), time.Now().Add(time.Duration(timeout)*time.Millisecond))
		require.NotNil(t, ctx)
		require.NotNil(t, cafu)

		single, xerr := NewTaskWithContext(ctx)
		require.NotNil(t, single)
		require.Nil(t, xerr)

		singleID := fmt.Sprintf("/single-%d", ind)
		xerr = single.SetID(singleID)
		require.Nil(t, xerr)

		begin := time.Now()

		_, xerr = single.Start(taskgen(int(sleep), int(sleep), 4, 0, 0, 0, false), nil)
		require.Nil(t, xerr)

		go func() {
			time.Sleep(time.Duration(trigger) * time.Millisecond)
			cafu()
		}()

		_, xerr = single.Wait()
		end := time.Since(begin)
		if xerr != nil {
			switch xerr.(type) {
			case *fail.ErrAborted:
			case *fail.ErrTimeout:
				// expected error types
			default:
				t.Errorf(
					"Unexpected error occurred in test #%d: %s (%s)", ind, xerr.Error(), reflect.TypeOf(xerr).String(),
				)
			}
		} else {
			ok := (xerr != nil) == errorExpected
			if !ok {
				t.Fail()
			}
		}

		if !((xerr != nil) == errorExpected) {
			if ctx.Err() != nil {
				t.Errorf("context is reported as Cancelled: %v, yet the Wait returns nil", ctx.Err())
			}
			t.Errorf(
				"Failure in test %d: %d, %d, %d, %t, wrong error: %v", ind, timeout, sleep, trigger, errorExpected,
				xerr,
			)
		}

		tolerance := func(in float64, percent uint) float32 {
			return float32(in * (100.0 + float64(percent)) / 100.0)
		}

		// the minimum of the 3 wins, so
		min := math.Min(math.Min(float64(timeout), float64(sleep)), float64(trigger))
		tolerated := time.Duration(tolerance(min, 20)) * time.Millisecond

		if end > tolerated {
			t.Logf("Failure in test %d: %v, %v, %v, %t: We waited too much! %v > %v", ind, timeout, sleep, trigger, errorExpected, end, tolerated)
		}
	}
	funk(1, 30, 50, 10, true)   // cancel (aborted)
	funk(2, 30, 50, 90, true)   // timeout
	funk(3, 50, 30, 10, true)   // cancel (aborted)
	funk(4, 50, 10, 30, false)  // terminate normally
	funk(5, 70, 30, 10, true)   // cancel (aborted)
	funk(6, 40, 10, 30, false)  // terminate normally
	funk(7, 140, 20, 40, false) // terminate normally
	funk(8, 140, 40, 20, true)  // cancel (aborted)
}

func TestChildrenWaitingGameWithContextCancelfuncs(t *testing.T) {
	funk := func(ind int, sleep uint, lat uint, trigger uint, errorExpected bool) {
		fmt.Printf("--- funk #%d ---\n", ind)

		ctx, cafu := context.WithCancel(context.TODO())
		single, xerr := NewTaskWithContext(ctx)
		require.NotNil(t, single)
		require.Nil(t, xerr)

		xerr = single.SetID(fmt.Sprintf("single-%d", ind))
		require.Nil(t, xerr)

		begin := time.Now()
		single, xerr = single.Start(taskgen(int(sleep), int(sleep), int(lat), 0, 0, 0, false), nil)
		require.Nil(t, xerr)

		go func() {
			time.Sleep(time.Duration(trigger) * time.Millisecond)
			cafu()
		}()

		_, xerr = single.Wait()
		totalEnd := time.Since(begin)
		if xerr != nil {
			switch xerr.(type) {
			case *fail.ErrAborted:
			default:
				t.Errorf("Unexpected error occurred in %s (%s)", xerr.Error(), reflect.TypeOf(xerr).String())
			}
		}

		if !((xerr != nil) == errorExpected) {
			if xerr != nil {
				switch xerr.(type) {
				case *fail.ErrInconsistent, *fail.ErrAborted:
					// expected
				default:
					t.Errorf("Failure in test %d: %v, %v, %t: wrong error!", ind, sleep, trigger, errorExpected)
				}
			} else {
				t.Errorf("Failure in test %d: %v, %v, %t: wrong error!", ind, sleep, trigger, errorExpected)
			}
		}

		tolerance := func(in float64, percent uint) float32 {
			return float32(in * (100.0 + float64(percent)) / 100.0)
		}

		// is the 20% vs latency ratio important ?
		toleratedDuration := time.Duration(tolerance(math.Min(float64(trigger), float64(sleep)), 20)) * time.Millisecond
		if totalEnd > toleratedDuration {
			t.Logf("Warning in test %d: %v, %v, %t: We waited too much! %v > %v", ind, sleep, trigger, errorExpected, totalEnd, toleratedDuration)
		}
	}

	// tests are right, errorExpected it what it should be
	// previous versions got the work done fast enough, now we don't, why ?
	// if trigger >= (sleep + latency) and we have an error (we should NOT), this is failure
	funk(1, 10, 5, 1, true)
	funk(2, 10, 5, 5, true) // latency matters ?
	funk(3, 10, 5, 6, true) // this test and the previous should be equivalent
	// VPL: Task took 12.22ms to end, cancel hits at 12.16ms -> Aborted
	funk(4, 10, 5, 12, false) // latency matters ?
	funk(5, 10, 5, 13, false)
	funk(6, 50, 10, 80, false)
	funk(7, 50, 10, 300, false)
	funk(8, 50, 10, 3000, false)
	funk(9, 50, 10, 6000, false)
	funk(10, 50, 10, 45, true) // latency matters, this sometimes fails
	funk(11, 50, 10, 46, true) // latency matters, this sometimes fails
	// VPL: on macM1, cancel signal hits at 51.80ms, task detects abort at 57.11ms -> Aborted
	funk(12, 60, 20, 62, false) // latency matters, this sometimes fails
	// VPL: on macM1, cancel signals hits at 52.13ms, task detects abort at 57.36ms -> Aborted
	funk(13, 60, 20, 63, false) // latency matters, this sometimes fails
	funk(14, 60, 20, 70, false) // latency matters, this sometimes fails
	// VPL: on macM1, task ended its work after 62.71ms, before cancel hits -> no error
	funk(15, 60, 20, 73, false) // if we go far enough, no errors
	funk(16, 60, 20, 83, false) // if we go far enough, no errors
}

func TestDoesAbortReallyAbortOrIsJustFakeNews(t *testing.T) {
	single, xerr := NewTask()
	require.NotNil(t, single)
	require.Nil(t, xerr)

	single, xerr = single.StartWithTimeout(taskgen(100, 250, 10, 0, 0, 0, false), nil, time.Duration(90)*time.Millisecond)
	require.Nil(t, xerr)

	time.Sleep(time.Duration(300) * time.Millisecond)
	// by now single should have finished with timeouts, so...

	xerr = single.Abort()
	if xerr != nil {
		t.Errorf("How could it fail if the task was already finished longtime ago ?")
	}

	_, xerr = single.Wait()
	require.NotNil(t, xerr) // Task ended on timeout, before abort signal comes, so an error is expected
	if xerr != nil {
		switch xerr.(type) {
		case *fail.ErrTimeout:
		default:
			t.Errorf("Where is the timeout error ??: %s", spew.Sdump(xerr))
		}
	}
}

func TestStartWithTimeoutTask(t *testing.T) {
	bg := context.Background()
	single, xerr := NewTaskWithContext(bg)
	require.NotNil(t, single)
	require.Nil(t, xerr)

	// timeouts by design
	single, xerr = single.StartWithTimeout(taskgen(30, 50, 5, 0, 0, 0, false), nil, 20*time.Millisecond)
	require.Nil(t, xerr)

	// wait for it
	time.Sleep(65 * time.Millisecond)

	stat, err := single.Status()
	if err != nil {
		t.Errorf("Problem retrieving status ?")
	}

	if stat != TIMEOUT {
		t.Errorf("Where is the timeout ?? (%s), that's the textbook definition", stat)
	}

	_, xerr = single.StartWithTimeout(taskgen(30, 50, 5, 0, 0, 0, false), nil, 20*time.Millisecond)
	require.NotNil(t, xerr)
}

func TestStartWithTimeoutAbortedTask(t *testing.T) {
	bg := context.Background()
	single, xerr := NewTaskWithContext(bg)
	require.NotNil(t, single)
	require.Nil(t, xerr)

	// timeouts by design
	single, xerr = single.StartWithTimeout(taskgen(30, 50, 5, 0, 0, 0, false), nil, 20*time.Millisecond)
	require.Nil(t, xerr)

	_ = single.Abort()

	_, xerr = single.StartWithTimeout(taskgen(30, 50, 5, 0, 0, 0, false), nil, 20*time.Millisecond)
	require.NotNil(t, xerr)
}

func TestLikeBeforeWithoutAbort(t *testing.T) {
	for i := 0; i < 10; i++ {
		single, xerr := NewTask()
		require.NotNil(t, single)
		require.Nil(t, xerr)

		single, xerr = single.StartWithTimeout(taskgen(100, 200, 10, 0, 0, 0, false), nil, time.Duration(90)*time.Millisecond)
		require.Nil(t, xerr)

		time.Sleep(time.Duration(900) * time.Millisecond)
		// by now single should have finished with timeouts, so...

		stat, err := single.Status()
		if err != nil {
			t.Errorf("Problem retrieving status ?")
		}

		if stat != TIMEOUT { // FIXME: CI Failed with macos build, see https://github.com/CS-SI/SafeScale/suites/3973786152/artifacts/99924716
			t.Errorf("Where is the timeout ?? (%s), that's the textbook definition", stat)
		}

		xerr = single.SetID("small changes")
		require.NotNil(t, xerr)

		// VPL: when we reach this code, task has been timed out and terminated. WaitFor then succeeds (rv == true), and xerr contains *fail.ErrTimeout
		//      Ti the question: how we make the difference between a timeout from Task and a timeout from WaitFor ? rv is the answer. In the former case, rv should be true, in the latter case it should be false
		rv, _, xerr := single.WaitFor(16 * time.Millisecond)
		require.True(t, rv)     // rv must be true
		require.NotNil(t, xerr) // xerr must be not nil
		switch xerr.(type) {
		case *fail.ErrTimeout:
		// expected
		default:
			t.Errorf("Unexpected error: %v", xerr)
		}

		_, _, xerr = single.WaitFor(50 * time.Millisecond)
		require.NotNil(t, xerr)

		_, xerr = single.StartWithTimeout(taskgen(5, 100, 10, 1, 0, 0, false), nil, 90*time.Millisecond)
		require.NotNil(t, xerr)
		switch xerr.(type) {
		case *fail.ErrInconsistent:
			// expected
		default:
			t.Errorf("Unesxpected error: %v", xerr)
		}

		_, xerr = single.Wait()
		require.NotNil(t, xerr)
		switch xerr.(type) {
		case *fail.ErrTimeout:
			// expected
		default:
			t.Errorf("Where is the timeout error??: %s", spew.Sdump(xerr))
		}
	}
}

func TestLikeBeforeChangingWaitForTimingWithoutAbort(t *testing.T) {
	funk := func(timing int) {
		single, xerr := NewTask()
		require.NotNil(t, single)
		require.Nil(t, xerr)

		single, xerr = single.StartWithTimeout(taskgen(100, 200, 25, 0, 0, 0, false), nil, time.Duration(90)*time.Millisecond)
		require.Nil(t, xerr)

		time.Sleep(time.Duration(timing) * time.Millisecond)
		// by now single should have finished with timeouts, so...

		stat, xerr := single.Status()
		if xerr != nil {
			t.Errorf("Problem retrieving status ?")
		}
		if stat != TIMEOUT {
			t.Errorf("Where is the timeout ?? (%s), that's the textbook definition", stat)
		}

		// We are in timeout state, so this should return false, nil, *fail.ErrTimeout
		// VPL: No. At the time we do WaitFor(), the Task is timed out. So WaitFor will make it transition to DONE state, rv is true, and xerr is *fail.ErrTimeout
		rv, _, xerr := single.WaitFor(4 * time.Millisecond)
		require.True(t, rv)
<<<<<<< HEAD
		require.NotNil(t, xerr) // FIXME: It failed
=======
		require.NotNil(t, xerr)
>>>>>>> 78ba1069

		_, xerr = single.Wait()
		require.NotNil(t, xerr)
		switch xerr.(type) {
		case *fail.ErrTimeout:
			// expected
		default:
			t.Errorf("Where are the timeout errors ??: %s", spew.Sdump(xerr)) // FIXME: CI Failed: https://github.com/CS-SI/SafeScale/suites/3973786152/artifacts/99924716
		}
	}

	funk(500)
	funk(400)
	funk(300)
	funk(290)
	funk(250)
	funk(240)
	funk(230)
	funk(220)
}

func TestLikeBeforeWithoutAbortButContext(t *testing.T) {
	rescueStdout := os.Stdout
	r, w, _ := os.Pipe()
	os.Stdout = w

	bg := context.Background()
	bgt, cancelBgt := context.WithTimeout(bg, time.Duration(30)*time.Millisecond)
	defer cancelBgt()

	single, xerr := NewTaskWithContext(bgt)
	require.NotNil(t, single)
	require.Nil(t, xerr)

	single, xerr = single.StartWithTimeout(func(t Task, parameters TaskParameters) (TaskResult, fail.Error) {
		for {
			time.Sleep(time.Duration(10) * time.Millisecond)
			status, xerr := t.Status()
			if xerr != nil {
				return "Big failure...", nil
			}
			if status == ABORTED || status == TIMEOUT {
				break
			}

			fmt.Println("Forever young...")
		}
		return "I want to be forever young", nil
	}, nil, time.Duration(200)*time.Millisecond)
	if xerr != nil {
		t.Errorf("This shouldn't happen")
	}
	require.Nil(t, xerr)

	time.Sleep(time.Duration(300) * time.Millisecond)
	// by now single should have finished with timeouts, so...

	stat, err := single.Status()
	if err != nil {
		t.Errorf("Problem retrieving status ?")
	}

	if stat != TIMEOUT {
		t.Errorf("Where is the timeout ??, that's the textbook definition")
	}

	_, xerr = single.Wait()
	if xerr != nil {
		if _, ok := xerr.(*fail.ErrTimeout); !ok { // This exception come from ctx, but it's the wrong type -> ErrAborted, and it should be an ErrTimeout
			t.Errorf("Where are the timeout errors ??: %s", spew.Sdump(xerr))
		}
	}
	if xerr == nil {
		t.Errorf("It should have finished with errors !")
		require.NotNil(t, xerr)
	}

	// Nothing wrong should happen after this point...
	time.Sleep(time.Duration(100) * time.Millisecond)

	_ = w.Close()
	_, _ = ioutil.ReadAll(r)
	os.Stdout = rescueStdout
}

func TestLikeBeforeWithoutLettingFinish(t *testing.T) {
	rescueStdout := os.Stdout
	r, w, _ := os.Pipe()
	os.Stdout = w

	single, xerr := NewTask()
	require.NotNil(t, single)
	require.Nil(t, xerr)

	single, xerr = single.StartWithTimeout(func(t Task, parameters TaskParameters) (TaskResult, fail.Error) {
		for {
			time.Sleep(time.Duration(10) * time.Millisecond)
			if t.Aborted() {
				fmt.Println("There can be only one...")
				return "There can be only one", fail.AbortedError(nil)
			}

			fmt.Println("Forever young...")
		}
	}, nil, time.Duration(200)*time.Millisecond)
	require.Nil(t, xerr)

	_, xerr = single.Wait()
	if xerr != nil {
		switch xerr.(type) {
		case *fail.ErrTimeout:
			// expected
		default:
			t.Errorf("Unexpected error %v (%s)", xerr, reflect.TypeOf(xerr).String())
		}
	}
	require.NotNil(t, xerr)

	// Nothing wrong should happen after this point...
	time.Sleep(time.Duration(100) * time.Millisecond)

	_ = w.Close()
	out, _ := ioutil.ReadAll(r)
	os.Stdout = rescueStdout

	// Here, last 2 lines of the output should be:
	// Forever young...
	// Aborted

	outString := string(out)
	// nah := strings.Split(outString, "\n")

	// if !strings.Contains(nah[len(nah)-3], "Forever young") {
	if !strings.Contains(outString, "Forever young") {
		t.Fail()
	}

	//	if !strings.Contains(nah[len(nah)-2], "only one") {
	if !strings.Contains(outString, "only one") {
		t.Fail()
	}
}

func TestCheckTimeoutStatus(t *testing.T) {
	single, xerr := NewTask()
	require.NotNil(t, single)
	require.Nil(t, xerr)

	_, xerr = single.StartWithTimeout(func(t Task, parameters TaskParameters) (TaskResult, fail.Error) {
		for {
			time.Sleep(time.Duration(10) * time.Millisecond)
			if t.Aborted() {
				break
			}
			fmt.Println("Forever young...")
		}
		return "I want to be forever young", nil
	}, nil, time.Duration(40)*time.Millisecond)
	require.Nil(t, xerr)

	time.Sleep(time.Duration(100) * time.Millisecond)

	_, xerr = single.Wait()
	require.NotNil(t, xerr)

	if xerr != nil {
		switch xerr.(type) {
		case *fail.ErrTimeout:
			// This is expected
		default:
			t.Errorf("Unexpected error '%s'", reflect.TypeOf(xerr).String())
		}
	}
}

func TestStartWithTimeoutWithTimeToFinish(t *testing.T) {
	single, xerr := NewTask()
	require.NotNil(t, single)
	require.Nil(t, xerr)

	single, xerr = single.StartWithTimeout(func(t Task, parameters TaskParameters) (TaskResult, fail.Error) {
		for {
			time.Sleep(time.Duration(10) * time.Millisecond)
			if t.Aborted() {
				return nil, fail.AbortedError(nil)
			}
			fmt.Println("Forever young...")
		}
	}, nil, time.Duration(400)*time.Millisecond)
	require.Nil(t, xerr)

	time.Sleep(time.Duration(100) * time.Millisecond)
	xerr = single.Abort()
	if xerr != nil {
		t.Errorf("There was a failure aborting: %v", xerr)
	}

	// Nothing wrong should happen after this point...
	time.Sleep(time.Duration(100) * time.Millisecond)

	_, xerr = single.Wait()
	require.NotNil(t, xerr)
	switch xerr.(type) {
	case *fail.ErrAborted:
		// expected
	default:
		t.Errorf("unexpected error '%s'", reflect.TypeOf(xerr).String())
	}
}

func TestStartWithTimeoutThatTimeouts(t *testing.T) {
	single, xerr := NewTask()
	require.NotNil(t, single)
	require.Nil(t, xerr)

	single, xerr = single.StartWithTimeout(func(t Task, parameters TaskParameters) (TaskResult, fail.Error) {
		for {
			time.Sleep(time.Duration(10) * time.Millisecond)
			if t.Aborted() {
				return "aborted", fail.AbortedError(nil)
			}
			fmt.Println("Forever young...")
		}
	}, nil, time.Duration(100)*time.Millisecond)
	require.Nil(t, xerr)

	// sleep more than duration defined in the timeout...
	time.Sleep(time.Duration(150) * time.Millisecond)

	// Abort, but too late, task already finished with timeout (hopefully)
	xerr = single.Abort()
	if xerr != nil {
		t.Errorf("There was a failure aborting: %v", xerr)
	}

	_, xerr = single.Wait()
	if xerr == nil {
		t.Errorf("Wait should have failed but didn't")
	} else {
		switch xerr.(type) {
		case *fail.ErrTimeout:
			// expected
		default:
			t.Errorf("This should have failed by design with a Timeout error")
		}
	}
}

func TestTwoRoots(t *testing.T) {
	a, err := RootTask()
	require.NotNil(t, a)
	require.Nil(t, err)

	b, err := RootTask()
	require.NotNil(t, b)
	require.Nil(t, err)

	theyAre := reflect.DeepEqual(a, b)
	require.True(t, theyAre)

	_ = b.SetID("1")
	_ = a.SetID("2")
	theyAre = reflect.DeepEqual(a, b)
	require.True(t, theyAre)
}

// VPL: now that Task is working on this matter, maybe we should prepare a benchmark to compare Task method and this method?
func TestAbortButThisTimeUsingTrueAbortChannel(t *testing.T) {
	rescueStdout := os.Stdout
	r, w, _ := os.Pipe()
	os.Stdout = w

	single, xerr := NewTask()
	require.NotNil(t, single)
	require.Nil(t, xerr)

	trueAbort := make(chan struct{})
	single, xerr = single.StartWithTimeout(func(t Task, parameters TaskParameters) (TaskResult, fail.Error) {
		forever := true
		for forever {
			select {
			case <-trueAbort:
				fmt.Println("I'm Gotham's reckoning. Here to end the borrowed time you all have been living on. ")
				forever = false
				break
			default:
				time.Sleep(time.Duration(10) * time.Millisecond)
				fmt.Println("Forever young...")
			}
		}
		return "I want to be forever young", nil
	}, nil, time.Duration(40)*time.Millisecond)
	require.Nil(t, xerr)

	time.Sleep(time.Duration(200) * time.Millisecond)

	xerr = single.Abort()
	trueAbort <- struct{}{}

	time.Sleep(time.Duration(50) * time.Millisecond)
	fmt.Println("Aborted")

	_, xerr = single.Wait()
	require.NotNil(t, xerr)

	_ = w.Close()
	out, _ := ioutil.ReadAll(r)
	os.Stdout = rescueStdout

	// Here, last 3 lines of the output should be:
	// Forever young...
	// I'm Gotham's reckoning. Here to end the borrowed time you all have been living on.
	// Aborted

	outString := string(out)

	// nah := strings.Split(outString, "\n")

	// if !strings.Contains(nah[len(nah)-4], "Forever young") {
	if !strings.Contains(outString, "Forever young") {
		t.Fail()
	}

	if !strings.Contains(outString, "I'm Gotham's reckoning") {
		t.Fail()
	}

	if !strings.Contains(outString, "Aborted") {
		t.Fail()
	}

	if t.Failed() {
		fmt.Println(outString)
	}
}

func BenchmarkTryWait(b *testing.B) {
	single, xerr := NewTask()
	require.Nil(b, xerr)
	require.NotNil(b, single)

	_, xerr = single.Start(func(t Task, _ TaskParameters) (TaskResult, fail.Error) {
		time.Sleep(1 * time.Second)
		return nil, nil
	}, nil)
	require.Nil(b, xerr)

	for i := 0; i < b.N; i++ {
		_, _, xerr = single.TryWait()
	}
}<|MERGE_RESOLUTION|>--- conflicted
+++ resolved
@@ -1344,11 +1344,7 @@
 		// VPL: No. At the time we do WaitFor(), the Task is timed out. So WaitFor will make it transition to DONE state, rv is true, and xerr is *fail.ErrTimeout
 		rv, _, xerr := single.WaitFor(4 * time.Millisecond)
 		require.True(t, rv)
-<<<<<<< HEAD
-		require.NotNil(t, xerr) // FIXME: It failed
-=======
 		require.NotNil(t, xerr)
->>>>>>> 78ba1069
 
 		_, xerr = single.Wait()
 		require.NotNil(t, xerr)
