package retry

import (
	"fmt"
	"time"

	"github.com/CS-SI/SafeScale/lib/utils/scerr"
	"github.com/CS-SI/SafeScale/lib/utils/temporal"
)

// ErrTimeout is used when a timeout occurs.
type ErrTimeout = scerr.ErrTimeout

// TimeoutError ...
func TimeoutError(limit time.Duration, err error) *scerr.ErrTimeout {
	msg := fmt.Sprintf("retries timed out after %s", temporal.FormatDuration(limit))
	return scerr.TimeoutError(msg, limit, err)
}

<<<<<<< HEAD
// ErrLimit is returned when the maximum attempts has been reached.
type ErrLimit = scerr.ErrLimit

// LimitError ...
func LimitError(limit uint, err error) *scerr.ErrLimit {
	return scerr.LimitError(limit, err)
=======
// ErrLimit is used when a limit is reached.
type ErrLimit = scerr.ErrOverflow

// LimitError ...
func LimitError(limit uint, err error) *ErrLimit {
	return scerr.OverflowError("retry limit exceeded", limit, err)
>>>>>>> 7aac3dab
}

// ErrAborted is returned when the context needs to stop the retries
type ErrAborted = scerr.ErrAborted

// AbortedError ...
func AbortedError(message string, err error) *scerr.ErrAborted {
	newMessage := message
	if newMessage == "" {
		newMessage = "stopping retries"
	} else {
		newMessage = fmt.Sprintf("stopping retries: %s", message)
	}
	return scerr.AbortedError(newMessage, err)
}<|MERGE_RESOLUTION|>--- conflicted
+++ resolved
@@ -17,21 +17,12 @@
 	return scerr.TimeoutError(msg, limit, err)
 }
 
-<<<<<<< HEAD
-// ErrLimit is returned when the maximum attempts has been reached.
-type ErrLimit = scerr.ErrLimit
-
-// LimitError ...
-func LimitError(limit uint, err error) *scerr.ErrLimit {
-	return scerr.LimitError(limit, err)
-=======
 // ErrLimit is used when a limit is reached.
 type ErrLimit = scerr.ErrOverflow
 
 // LimitError ...
 func LimitError(limit uint, err error) *ErrLimit {
 	return scerr.OverflowError("retry limit exceeded", limit, err)
->>>>>>> 7aac3dab
 }
 
 // ErrAborted is returned when the context needs to stop the retries
