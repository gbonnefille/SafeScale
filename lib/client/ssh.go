--- conflicted
+++ resolved
@@ -74,13 +74,8 @@
 	}
 
 	// Create the command
-<<<<<<< HEAD
-	retryErr := retry.WhileUnsuccessfulDelay1SecondWithNotify(
-		func() error {
-=======
 	retryErr := retry.WhileUnsuccessfulWithNotify(
 		func() (innerErr error) {
->>>>>>> e2aaadf8
 			sshCmd, innerXErr := sshCfg.NewCommand(ctx, command)
 			if innerXErr != nil {
 				return innerXErr
@@ -267,11 +262,6 @@
 			if xerr != nil {
 				return xerr
 			}
-<<<<<<< HEAD
-			// If retcode == 255, ssh connection failed, retry
-			if retcode == 255 {
-				xerr = fail.NewError("failed to connect")
-=======
 
 			if iretcode == 1 {
 				deleteThere := func() fail.Error {
@@ -321,7 +311,6 @@
 				_ = xerr.Annotate("stderr", istderr)
 				_ = xerr.Annotate("retcode", iretcode)
 
->>>>>>> e2aaadf8
 				return xerr
 			}
 
