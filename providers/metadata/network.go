/*
 * Copyright 2018, CS Systemes d'Information, http://www.c-s.fr
 *
 * Licensed under the Apache License, Version 2.0 (the "License");
 * you may not use this file except in compliance with the License.
 * You may obtain a copy of the License at
 *
 *     http://www.apache.org/licenses/LICENSE-2.0
 *
 * Unless required by applicable law or agreed to in writing, software
 * distributed under the License is distributed on an "AS IS" BASIS,
 * WITHOUT WARRANTIES OR CONDITIONS OF ANY KIND, either express or implied.
 * See the License for the specific language governing permissions and
 * limitations under the License.
 */

package metadata

import (
	"fmt"

	log "github.com/sirupsen/logrus"

	"github.com/CS-SI/SafeScale/providers/api"
	"github.com/CS-SI/SafeScale/providers/model"
<<<<<<< HEAD
=======
	"github.com/CS-SI/SafeScale/providers/model/enums/NetworkProperty"
	propsv1 "github.com/CS-SI/SafeScale/providers/model/properties/v1"
>>>>>>> c899011a
	"github.com/CS-SI/SafeScale/utils/metadata"
)

const (
	//NetworkFolderName is the technical name of the container used to store networks info
	networksFolderName = "networks"
	// //GatewayObjectName is the name of the object containing the id of the host acting as a default gateway for a network
	// gatewayObjectName = "gw"
)

// Network links Object Storage folder and Network
type Network struct {
<<<<<<< HEAD
	item   *metadata.Item
	inside *metadata.Folder
	name   *string
	id     *string
=======
	item *metadata.Item
	//inside *metadata.Folder
	name *string
	id   *string
>>>>>>> c899011a
}

// NewNetwork creates an instance of network.Metadata
func NewNetwork(svc api.ClientAPI) *Network {
	return &Network{
		item: metadata.NewItem(svc, networksFolderName),
	}
}

// GetPath returns the path in Object Storage where the item is stored
func (m *Network) GetPath() string {
	if m.item == nil {
		panic("m.item is nil!")
	}
	return m.item.GetPath()
}

// Carry links a Network instance to the Metadata instance
func (m *Network) Carry(network *model.Network) *Network {
	if network == nil {
		panic("network parameter is nil!")
	}
	if m.item == nil {
		panic("m.item is nil!")
	}
	if network.Properties != nil {
		network.Properties = model.NewExtensions()
	}
	m.item.Carry(network)
	m.id = &network.ID
	m.name = &network.Name
<<<<<<< HEAD
	m.inside = metadata.NewFolder(m.item.GetService(), strings.Trim(m.item.GetPath()+"/"+*m.id, "/"))
=======
	//m.inside = metadata.NewFolder(m.item.GetService(), strings.Trim(m.item.GetPath()+"/"+*m.id, "/"))
>>>>>>> c899011a
	return m
}

// Get returns the model.Network instance linked to metadata
func (m *Network) Get() *model.Network {
	if m.item == nil {
		panic("m.item is nil!")
	}
	return m.item.Get().(*model.Network)
}

// Write updates the metadata corresponding to the network in the Object Storage
func (m *Network) Write() error {
	if m.item == nil {
		panic("m.item is nil!")
	}
	err := m.item.WriteInto(ByIDFolderName, *m.id)
	if err != nil {
		return err
	}
	return m.item.WriteInto(ByNameFolderName, *m.name)
}

// Reload reloads the content of the Object Storage, overriding what is in the metadata instance
func (m *Network) Reload() error {
	found, err := m.ReadByID(*m.id)
	if err != nil {
		return err
	}
	if !found {
		return fmt.Errorf("the metadata of Network '%s' vanished", *m.name)
	}
	return nil
}

// ReadByID reads the metadata of a network identified by ID from Object Storage
func (m *Network) ReadByID(id string) (bool, error) {
	if m.item == nil {
		panic("m.item is nil!")
	}

	var network model.Network
	found, err := m.item.ReadFrom(ByIDFolderName, id, func(buf []byte) (model.Serializable, error) {
		err := (&network).Deserialize(buf)
		if err != nil {
			return nil, err
		}
		return &network, nil
	})
	if err != nil {
		return false, err
	}
	if !found {
		return false, nil
	}
	m.id = &network.ID
	m.name = &network.Name
<<<<<<< HEAD
	m.inside = metadata.NewFolder(m.item.GetService(), strings.Trim(m.item.GetPath()+"/"+id, "/"))
=======
	// m.inside = metadata.NewFolder(m.item.GetService(), strings.Trim(m.item.GetPath()+"/"+id, "/"))
>>>>>>> c899011a
	return true, nil
}

// ReadByName reads the metadata of a network identified by name
func (m *Network) ReadByName(name string) (bool, error) {
	if m.item == nil {
		panic("m.item is nil!")
	}

	var network model.Network
	found, err := m.item.ReadFrom(ByNameFolderName, name, func(buf []byte) (model.Serializable, error) {
		err := (&network).Deserialize(buf)
		if err != nil {
			return nil, err
		}
		return &network, nil
	})
	if err != nil {
		return false, err
	}
	if !found {
		return false, nil
	}
	m.name = &network.Name
	m.id = &network.ID
<<<<<<< HEAD
	m.inside = metadata.NewFolder(m.item.GetService(), strings.Trim(m.item.GetPath()+"/"+*m.id, "/"))
=======
	//	m.inside = metadata.NewFolder(m.item.GetService(), strings.Trim(m.item.GetPath()+"/"+*m.id, "/"))
>>>>>>> c899011a
	return true, nil
}

// Delete deletes the metadata corresponding to the network
func (m *Network) Delete() error {
	if m.item == nil {
		panic("m.item is nil!")
	}

<<<<<<< HEAD
	// // First delete network/<id> folder if it exists
	// nerr := m.item.Delete(*m.id)
	// if nerr != nil {
	// 	log.Warnf("Error deleting network: %v", nerr)
	// }

	// then delete the entry in 'ByIDFolderName' folder
	err := m.item.DeleteFrom(ByIDFolderName, *m.id)
	if err != nil {
		return err
	}
	// at last delete the entry in 'ByNameFolderName' folder
	err = m.item.DeleteFrom(ByNameFolderName, *m.name)
=======
	// Delete the entry in 'ByIDFolderName' folder
	err := m.item.DeleteFrom(ByIDFolderName, *m.id)
>>>>>>> c899011a
	if err != nil {
		return err
	}
	// Delete the entry in 'ByNameFolderName' folder
	return m.item.DeleteFrom(ByNameFolderName, *m.name)
}

// Browse walks through all the metadata objects in network
func (m *Network) Browse(callback func(*model.Network) error) error {
	if m.item == nil {
		panic("m.item is nil!")
	}

	return m.item.BrowseInto(ByIDFolderName, func(buf []byte) error {
		network := model.Network{}
		err := (&network).Deserialize(buf)
		if err != nil {
			return err
		}
		return callback(&network)
	})
}

<<<<<<< HEAD
// attachGateway register an host metadata as the Gateway for the network
func (m *Network) attachGateway(mh *Host) error {
	if m.inside == nil {
		panic("m.inside is nil!")
	}
	data, err := mh.Get().Serialize()
	if err != nil {
		return err
	}
	return m.inside.Write(".", gatewayObjectName, data)
}

// getGateway returns the host acting as a gateway for the network
func (m *Network) getGateway() (bool, *model.Host, error) {
	if m.inside == nil {
		panic("m.inside is nil!")
	}
	var host model.Host
	found, err := m.inside.Read(".", gatewayObjectName, func(buf []byte) error {
		return (&host).Deserialize(buf)
	})
	if err != nil {
		return false, nil, err
	}
	if !found {
		return false, nil, fmt.Errorf("failed to find gateway metadata")
	}
	return true, &host, nil
}

func (m *Network) existGateway() (bool, error) {
	if m.inside == nil {
		panic("m.inside is nil!")
	}
	var host api.Host
	found, err := m.inside.Read(".", gatewayObjectName, func(buf *bytes.Buffer) error {
		return gob.NewDecoder(buf).Decode(&host)
	})
	if err != nil {
		return false, err
	}
	if !found {
		return false, nil
	}
	return true, nil
}

// detachGateway detaches the host used as gateway of the network
func (m *Network) detachGateway() error {
	if m.inside == nil {
		panic("m.inside is nil")
	}

	exists, err := m.existGateway()
	if err != nil {
		return err
	}

	if exists {
		err := m.inside.Delete(".", gatewayObjectName)

		if err != nil {
			log.Errorf("Error detaching gateway: deleting host folder: %+v", err)
		}

		return err
	}

	return nil
}

// AttachHost links host ID to the network
func (m *Network) AttachHost(host *model.Host) error {
	if m.inside == nil {
		panic("m.inside is nil!")
	}
	data, err := host.Serialize()
	if err != nil {
		return err
	}
	return m.inside.Write(hostsFolderName, host.ID, data)
=======
// // attachGateway register an host metadata as the Gateway for the network
// func (m *Network) attachGateway(mh *Host) error {
// 	if m.inside == nil {
// 		panic("m.inside is nil!")
// 	}
// 	data, err := mh.Get().Serialize()
// 	if err != nil {
// 		return err
// 	}
// 	return m.inside.Write(".", gatewayObjectName, data)
// }

// // getGateway returns the host acting as a gateway for the network
// func (m *Network) getGateway() (bool, *model.Host, error) {
// 	if m.inside == nil {
// 		panic("m.inside is nil!")
// 	}
// 	var host model.Host
// 	found, err := m.inside.Read(".", gatewayObjectName, func(buf []byte) error {
// 		return (&host).Deserialize(buf)
// 	})
// 	if err != nil {
// 		return false, nil, err
// 	}
// 	if !found {
// 		return false, nil, fmt.Errorf("failed to find gateway metadata")
// 	}
// 	return true, &host, nil
// }

// // detachGateway detaches the host used as gateway of the network
// func (m *Network) detachGateway() error {
// 	if m.inside == nil {
// 		panic("m.inside is nil")
// 	}

// 	err := m.inside.Delete(".", gatewayObjectName)
// 	if err != nil {
// 		log.Errorf("Error detaching gateway: deleting host folder: %+v", err)
// 	}

// 	return err
// }

// AttachHost links host ID to the network
func (m *Network) AttachHost(host *model.Host) error {
	network := m.Get()
	networkHostsV1 := propsv1.NewNetworkHosts()
	err := network.Properties.Get(NetworkProperty.HostsV1, networkHostsV1)
	if err != nil {
		return err
	}
	networkHostsV1.ByID[host.ID] = host.Name
	networkHostsV1.ByName[host.Name] = host.ID
	return network.Properties.Set(NetworkProperty.HostsV1, networkHostsV1)
>>>>>>> c899011a
}

// DetachHost unlinks host ID to network
func (m *Network) DetachHost(hostID string) error {
<<<<<<< HEAD
	if m.inside == nil {
		panic("m.inside is nil!")
	}

	if there, err := m.inside.Search(hostsFolderName, hostID); err != nil || !there {
		if err != nil {
			return err
		}
		return nil
	}

	err := m.inside.Delete(hostsFolderName, hostID)
=======
	network := m.Get()
	networkHostsV1 := propsv1.NewNetworkHosts()
	err := network.Properties.Get(NetworkProperty.HostsV1, networkHostsV1)
>>>>>>> c899011a
	if err != nil {
		return nil
	}
	hostName, found := networkHostsV1.ByID[hostID]
	if found {
		delete(networkHostsV1.ByName, hostName)
		delete(networkHostsV1.ByID, hostID)
	}
	return network.Properties.Set(NetworkProperty.HostsV1, networkHostsV1)
}

<<<<<<< HEAD
// ListHosts returns the list of ID of hosts attached to the network (be careful: including gateway)
func (m *Network) ListHosts() ([]*model.Host, error) {
	if m.inside == nil {
		panic("m.inside is nil!")
	}
	var list []*model.Host
	err := m.inside.Browse(hostsFolderName, func(buf []byte) error {
		host := model.Host{}
		err := (&host).Deserialize(buf)
=======
// ListHosts returns the list of model.Host attached to the network (not including gateway)
func (m *Network) ListHosts() ([]*model.Host, error) {
	network := m.Get()
	networkHostsV1 := propsv1.NewNetworkHosts()
	err := network.Properties.Get(NetworkProperty.HostsV1, networkHostsV1)
	if err != nil {
		return nil, err
	}
	var list []*model.Host
	for id := range networkHostsV1.ByID {
		mh, err := LoadHost(m.item.GetService(), id)
>>>>>>> c899011a
		if err != nil {
			return nil, err
		}
		list = append(list, mh.Get())
	}
	if err != nil {
		log.Errorf("Error listing hosts: %+v", err)
	}
	return list, nil
}

// Acquire waits until the write lock is available, then locks the metadata
func (m *Network) Acquire() {
	m.item.Acquire()
}

// Release unlocks the metadata
func (m *Network) Release() {
	m.item.Release()
}

// SaveNetwork saves the Network definition in Object Storage
func SaveNetwork(svc api.ClientAPI, net *model.Network) error {
	return NewNetwork(svc).Carry(net).Write()
}

// RemoveNetwork removes the Network definition from Object Storage
func RemoveNetwork(svc api.ClientAPI, net *model.Network) error {
	return NewNetwork(svc).Carry(net).Delete()
}

// LoadNetworkByID gets the Network definition from Object Storage
func LoadNetworkByID(svc api.ClientAPI, networkID string) (*Network, error) {
	m := NewNetwork(svc)
	found, err := m.ReadByID(networkID)
	if err != nil {
		return nil, err
	}
	if !found {
		return nil, nil
	}
	return m, nil
}

// LoadNetworkByName gets the Network definition from Object Storage
func LoadNetworkByName(svc api.ClientAPI, networkname string) (*Network, error) {
	m := NewNetwork(svc)
	found, err := m.ReadByName(networkname)
	if err != nil {
		return nil, err
	}
	if !found {
		return nil, nil
	}
	return m, nil
}

// LoadNetwork gets the Network definition from Object Storage
func LoadNetwork(svc api.ClientAPI, ref string) (*Network, error) {
	m, err := LoadNetworkByID(svc, ref)
	if err != nil {
		return nil, err
	}
	if m != nil {
		return m, nil
	}

	m, err = LoadNetworkByName(svc, ref)
	if err != nil {
		return nil, err
	}
	if m != nil {
		return m, nil
	}
	return nil, nil
}

// Gateway links Object Storage folder and Network
type Gateway struct {
	host      *Host
	network   *Network
	networkID string
}

// NewGateway creates an instance of metadata.Gateway
func NewGateway(svc api.ClientAPI, networkID string) (*Gateway, error) {
	network := NewNetwork(svc)
	found, err := network.ReadByID(networkID)
	if err != nil {
		return nil, err
	}
	if !found {
		return nil, fmt.Errorf("failed to find metadata of network using gateway")
	}
	return &Gateway{
		host:      NewHost(svc),
		network:   network,
		networkID: networkID,
	}, nil
}

// Carry links a Network instance to the Metadata instance
<<<<<<< HEAD
func (m *Gateway) Carry(host *model.Host) *Gateway {
	m.host.Carry(host)
	return m
}

// Get returns the *model.Host linked to the metadata
func (m *Gateway) Get() *model.Host {
	if m.host == nil {
		panic("m.host is nil!")
=======
func (mg *Gateway) Carry(host *model.Host) *Gateway {
	mg.host.Carry(host)
	return mg
}

// Get returns the *model.Host linked to the metadata
func (mg *Gateway) Get() *model.Host {
	if mg.host == nil {
		panic("mg.host is nil!")
>>>>>>> c899011a
	}
	return mg.host.Get()
}

// Write updates the metadata corresponding to the network in the Object Storage
// A Gateway is a particular host : we want it listed in hosts, but not listed as attached to the network
func (mg *Gateway) Write() error {
	if mg.host == nil {
		panic("m.item is nil!")
	}
	if mg.network == nil {
		panic("m.network is nil!")
	}
	return mg.host.Write()
}

// Read reads the metadata of a gateway of a network identified by ID from Object Storage
func (mg *Gateway) Read() (bool, error) {
	if mg.network == nil {
		panic("mg.network is nil!")
	}
	err := mg.network.Reload()
	if err != nil {
		return false, err
	}
	found := false
	found, err = mg.host.ReadByID(mg.network.Get().GatewayID)
	if err != nil {
		return false, err
	}
	if !found {
		return false, nil
	}
	return true, nil
}

// Reload reloads the content of the Object Storage, overriding what is in the metadata instance
func (mg *Gateway) Reload() error {
	found, err := mg.Read()
	if err != nil {
		return err
	}
	if !found {
		return fmt.Errorf("metadata about the gateway of network '%s' doesn't exist anymore", mg.networkID)
	}
	return nil
}

// Delete updates the metadata of the network concerning the gateway
func (mg *Gateway) Delete() error {
	if mg.network == nil {
		panic("mg.network is nil!")
	}
	if mg.host == nil {
		panic("mg.host is nil!")
	}

	mg.network.Get().GatewayID = ""
	err := mg.network.Write()
	if err != nil {
		return err
	}
	return mg.host.Delete()
}

// Acquire waits until the write lock is available, then locks the metadata
func (mg *Gateway) Acquire() {
	mg.host.Acquire()
}

// Release unlocks the metadata
func (mg *Gateway) Release() {
	mg.host.Release()
}

// LoadGateway returns the metadata of the Gateway of a network
func LoadGateway(svc api.ClientAPI, networkID string) (*Gateway, error) {
<<<<<<< HEAD
	m, err := NewGateway(svc, networkID)
=======
	mg, err := NewGateway(svc, networkID)
>>>>>>> c899011a
	if err != nil {
		return nil, err
	}
	found, err := mg.Read()
	if err != nil {
		return nil, err
	}
	if !found {
		return nil, nil
	}
	return mg, nil
}

// SaveGateway saves the metadata of a gateway
func SaveGateway(svc api.ClientAPI, host *model.Host, networkID string) error {
<<<<<<< HEAD
	m, err := NewGateway(svc, networkID)
=======
	mg, err := NewGateway(svc, networkID)
>>>>>>> c899011a
	if err != nil {
		return err
	}

	// Update network
	mn := NewNetwork(svc)
	ok, err := mn.ReadByID(networkID)
	if !ok || err != nil {
		return fmt.Errorf("metadata about the network '%s' doesn't exist anymore", networkID)
	}
<<<<<<< HEAD
	network := n.Get()
	network.GatewayID = host.ID
	err = n.Write()
=======
	network := mn.Get()
	network.GatewayID = host.ID
	err = mn.Write()
>>>>>>> c899011a
	if err != nil {
		return err
	}

	return mg.Carry(host).Write()
}<|MERGE_RESOLUTION|>--- conflicted
+++ resolved
@@ -23,11 +23,8 @@
 
 	"github.com/CS-SI/SafeScale/providers/api"
 	"github.com/CS-SI/SafeScale/providers/model"
-<<<<<<< HEAD
-=======
 	"github.com/CS-SI/SafeScale/providers/model/enums/NetworkProperty"
 	propsv1 "github.com/CS-SI/SafeScale/providers/model/properties/v1"
->>>>>>> c899011a
 	"github.com/CS-SI/SafeScale/utils/metadata"
 )
 
@@ -40,17 +37,10 @@
 
 // Network links Object Storage folder and Network
 type Network struct {
-<<<<<<< HEAD
-	item   *metadata.Item
-	inside *metadata.Folder
-	name   *string
-	id     *string
-=======
 	item *metadata.Item
 	//inside *metadata.Folder
 	name *string
 	id   *string
->>>>>>> c899011a
 }
 
 // NewNetwork creates an instance of network.Metadata
@@ -82,11 +72,7 @@
 	m.item.Carry(network)
 	m.id = &network.ID
 	m.name = &network.Name
-<<<<<<< HEAD
-	m.inside = metadata.NewFolder(m.item.GetService(), strings.Trim(m.item.GetPath()+"/"+*m.id, "/"))
-=======
 	//m.inside = metadata.NewFolder(m.item.GetService(), strings.Trim(m.item.GetPath()+"/"+*m.id, "/"))
->>>>>>> c899011a
 	return m
 }
 
@@ -144,11 +130,7 @@
 	}
 	m.id = &network.ID
 	m.name = &network.Name
-<<<<<<< HEAD
-	m.inside = metadata.NewFolder(m.item.GetService(), strings.Trim(m.item.GetPath()+"/"+id, "/"))
-=======
 	// m.inside = metadata.NewFolder(m.item.GetService(), strings.Trim(m.item.GetPath()+"/"+id, "/"))
->>>>>>> c899011a
 	return true, nil
 }
 
@@ -174,11 +156,7 @@
 	}
 	m.name = &network.Name
 	m.id = &network.ID
-<<<<<<< HEAD
-	m.inside = metadata.NewFolder(m.item.GetService(), strings.Trim(m.item.GetPath()+"/"+*m.id, "/"))
-=======
 	//	m.inside = metadata.NewFolder(m.item.GetService(), strings.Trim(m.item.GetPath()+"/"+*m.id, "/"))
->>>>>>> c899011a
 	return true, nil
 }
 
@@ -188,24 +166,8 @@
 		panic("m.item is nil!")
 	}
 
-<<<<<<< HEAD
-	// // First delete network/<id> folder if it exists
-	// nerr := m.item.Delete(*m.id)
-	// if nerr != nil {
-	// 	log.Warnf("Error deleting network: %v", nerr)
-	// }
-
-	// then delete the entry in 'ByIDFolderName' folder
-	err := m.item.DeleteFrom(ByIDFolderName, *m.id)
-	if err != nil {
-		return err
-	}
-	// at last delete the entry in 'ByNameFolderName' folder
-	err = m.item.DeleteFrom(ByNameFolderName, *m.name)
-=======
 	// Delete the entry in 'ByIDFolderName' folder
 	err := m.item.DeleteFrom(ByIDFolderName, *m.id)
->>>>>>> c899011a
 	if err != nil {
 		return err
 	}
@@ -229,89 +191,6 @@
 	})
 }
 
-<<<<<<< HEAD
-// attachGateway register an host metadata as the Gateway for the network
-func (m *Network) attachGateway(mh *Host) error {
-	if m.inside == nil {
-		panic("m.inside is nil!")
-	}
-	data, err := mh.Get().Serialize()
-	if err != nil {
-		return err
-	}
-	return m.inside.Write(".", gatewayObjectName, data)
-}
-
-// getGateway returns the host acting as a gateway for the network
-func (m *Network) getGateway() (bool, *model.Host, error) {
-	if m.inside == nil {
-		panic("m.inside is nil!")
-	}
-	var host model.Host
-	found, err := m.inside.Read(".", gatewayObjectName, func(buf []byte) error {
-		return (&host).Deserialize(buf)
-	})
-	if err != nil {
-		return false, nil, err
-	}
-	if !found {
-		return false, nil, fmt.Errorf("failed to find gateway metadata")
-	}
-	return true, &host, nil
-}
-
-func (m *Network) existGateway() (bool, error) {
-	if m.inside == nil {
-		panic("m.inside is nil!")
-	}
-	var host api.Host
-	found, err := m.inside.Read(".", gatewayObjectName, func(buf *bytes.Buffer) error {
-		return gob.NewDecoder(buf).Decode(&host)
-	})
-	if err != nil {
-		return false, err
-	}
-	if !found {
-		return false, nil
-	}
-	return true, nil
-}
-
-// detachGateway detaches the host used as gateway of the network
-func (m *Network) detachGateway() error {
-	if m.inside == nil {
-		panic("m.inside is nil")
-	}
-
-	exists, err := m.existGateway()
-	if err != nil {
-		return err
-	}
-
-	if exists {
-		err := m.inside.Delete(".", gatewayObjectName)
-
-		if err != nil {
-			log.Errorf("Error detaching gateway: deleting host folder: %+v", err)
-		}
-
-		return err
-	}
-
-	return nil
-}
-
-// AttachHost links host ID to the network
-func (m *Network) AttachHost(host *model.Host) error {
-	if m.inside == nil {
-		panic("m.inside is nil!")
-	}
-	data, err := host.Serialize()
-	if err != nil {
-		return err
-	}
-	return m.inside.Write(hostsFolderName, host.ID, data)
-=======
 // // attachGateway register an host metadata as the Gateway for the network
 // func (m *Network) attachGateway(mh *Host) error {
 // 	if m.inside == nil {
@@ -367,29 +246,13 @@
 	networkHostsV1.ByID[host.ID] = host.Name
 	networkHostsV1.ByName[host.Name] = host.ID
 	return network.Properties.Set(NetworkProperty.HostsV1, networkHostsV1)
->>>>>>> c899011a
 }
 
 // DetachHost unlinks host ID to network
 func (m *Network) DetachHost(hostID string) error {
-<<<<<<< HEAD
-	if m.inside == nil {
-		panic("m.inside is nil!")
-	}
-
-	if there, err := m.inside.Search(hostsFolderName, hostID); err != nil || !there {
-		if err != nil {
-			return err
-		}
-		return nil
-	}
-
-	err := m.inside.Delete(hostsFolderName, hostID)
-=======
 	network := m.Get()
 	networkHostsV1 := propsv1.NewNetworkHosts()
 	err := network.Properties.Get(NetworkProperty.HostsV1, networkHostsV1)
->>>>>>> c899011a
 	if err != nil {
 		return nil
 	}
@@ -401,17 +264,6 @@
 	return network.Properties.Set(NetworkProperty.HostsV1, networkHostsV1)
 }
 
-<<<<<<< HEAD
-// ListHosts returns the list of ID of hosts attached to the network (be careful: including gateway)
-func (m *Network) ListHosts() ([]*model.Host, error) {
-	if m.inside == nil {
-		panic("m.inside is nil!")
-	}
-	var list []*model.Host
-	err := m.inside.Browse(hostsFolderName, func(buf []byte) error {
-		host := model.Host{}
-		err := (&host).Deserialize(buf)
-=======
 // ListHosts returns the list of model.Host attached to the network (not including gateway)
 func (m *Network) ListHosts() ([]*model.Host, error) {
 	network := m.Get()
@@ -423,7 +275,6 @@
 	var list []*model.Host
 	for id := range networkHostsV1.ByID {
 		mh, err := LoadHost(m.item.GetService(), id)
->>>>>>> c899011a
 		if err != nil {
 			return nil, err
 		}
@@ -526,17 +377,6 @@
 }
 
 // Carry links a Network instance to the Metadata instance
-<<<<<<< HEAD
-func (m *Gateway) Carry(host *model.Host) *Gateway {
-	m.host.Carry(host)
-	return m
-}
-
-// Get returns the *model.Host linked to the metadata
-func (m *Gateway) Get() *model.Host {
-	if m.host == nil {
-		panic("m.host is nil!")
-=======
 func (mg *Gateway) Carry(host *model.Host) *Gateway {
 	mg.host.Carry(host)
 	return mg
@@ -546,7 +386,6 @@
 func (mg *Gateway) Get() *model.Host {
 	if mg.host == nil {
 		panic("mg.host is nil!")
->>>>>>> c899011a
 	}
 	return mg.host.Get()
 }
@@ -624,11 +463,7 @@
 
 // LoadGateway returns the metadata of the Gateway of a network
 func LoadGateway(svc api.ClientAPI, networkID string) (*Gateway, error) {
-<<<<<<< HEAD
-	m, err := NewGateway(svc, networkID)
-=======
 	mg, err := NewGateway(svc, networkID)
->>>>>>> c899011a
 	if err != nil {
 		return nil, err
 	}
@@ -644,11 +479,7 @@
 
 // SaveGateway saves the metadata of a gateway
 func SaveGateway(svc api.ClientAPI, host *model.Host, networkID string) error {
-<<<<<<< HEAD
-	m, err := NewGateway(svc, networkID)
-=======
 	mg, err := NewGateway(svc, networkID)
->>>>>>> c899011a
 	if err != nil {
 		return err
 	}
@@ -659,15 +490,9 @@
 	if !ok || err != nil {
 		return fmt.Errorf("metadata about the network '%s' doesn't exist anymore", networkID)
 	}
-<<<<<<< HEAD
-	network := n.Get()
-	network.GatewayID = host.ID
-	err = n.Write()
-=======
 	network := mn.Get()
 	network.GatewayID = host.ID
 	err = mn.Write()
->>>>>>> c899011a
 	if err != nil {
 		return err
 	}
