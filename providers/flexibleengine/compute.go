package flexibleengine

import (
	"bytes"
	"encoding/base64"
	"encoding/gob"
	"fmt"
	"net/http"
	"strings"
	"time"

	"github.com/pengux/check"

	"github.com/SafeScale/providers/api"
	"github.com/SafeScale/providers/api/IPVersion"
	"github.com/SafeScale/providers/api/VMState"
	"github.com/SafeScale/system"
	uuid "github.com/satori/go.uuid"

	"github.com/gophercloud/gophercloud"
	nics "github.com/gophercloud/gophercloud/openstack/compute/v2/extensions/attachinterfaces"
	exbfv "github.com/gophercloud/gophercloud/openstack/compute/v2/extensions/bootfromvolume"
	"github.com/gophercloud/gophercloud/openstack/compute/v2/extensions/floatingips"
	"github.com/gophercloud/gophercloud/openstack/compute/v2/extensions/keypairs"
	"github.com/gophercloud/gophercloud/openstack/compute/v2/flavors"
	"github.com/gophercloud/gophercloud/openstack/compute/v2/servers"
	"github.com/gophercloud/gophercloud/openstack/networking/v2/ports"
	"github.com/gophercloud/gophercloud/pagination"
)

type blockDevice struct {
	// SourceType must be one of: "volume", "snapshot", "image", or "blank".
	SourceType exbfv.SourceType `json:"source_type" required:"true"`

	// UUID is the unique identifier for the existing volume, snapshot, or
	// image (see above).
	UUID string `json:"uuid,omitempty"`

	// BootIndex is the boot index. It defaults to 0.
	BootIndex string `json:"boot_index,omitempty"`

	// DeleteOnTermination specifies whether or not to delete the attached volume
	// when the server is deleted. Defaults to `false`.
	DeleteOnTermination bool `json:"delete_on_termination"`

	// DestinationType is the type that gets created. Possible values are "volume"
	// and "local".
	DestinationType exbfv.DestinationType `json:"destination_type,omitempty"`

	// GuestFormat specifies the format of the block device.
	GuestFormat string `json:"guest_format,omitempty"`

	// VolumeSize is the size of the volume to create (in gigabytes). This can be
	// omitted for existing volumes.
	VolumeSize int `json:"volume_size,omitempty"`

	// Type of volume
	VolumeType string `json:"volume_type,omitempty"`
}

// CreateOptsExt is a structure that extends the server `CreateOpts` structure
// by allowing for a block device mapping.
type bootdiskCreateOptsExt struct {
	servers.CreateOptsBuilder
	BlockDevice []blockDevice `json:"block_device_mapping_v2,omitempty"`
}

// ToServerCreateMap adds the block device mapping option to the base server
// creation options.
func (opts bootdiskCreateOptsExt) ToServerCreateMap() (map[string]interface{}, error) {
	base, err := opts.CreateOptsBuilder.ToServerCreateMap()
	if err != nil {
		return nil, err
	}

	if len(opts.BlockDevice) == 0 {
		err := gophercloud.ErrMissingInput{}
		err.Argument = "bootfromvolume.CreateOptsExt.BlockDevice"
		return nil, err
	}

	serverMap := base["server"].(map[string]interface{})

	blkDevices := make([]map[string]interface{}, len(opts.BlockDevice))

	for i, bd := range opts.BlockDevice {
		b, err := gophercloud.BuildRequestBody(bd, "")
		if err != nil {
			return nil, err
		}
		blkDevices[i] = b
	}
	serverMap["block_device_mapping_v2"] = blkDevices

	return base, nil
}

type serverCreateOpts struct {
	// Name is the name to assign to the newly launched server.
	Name string `json:"name" required:"true"`

	// ImageRef [optional; required if ImageName is not provided] is the ID or
	// full URL to the image that contains the server's OS and initial state.
	// Also optional if using the boot-from-volume extension.
	ImageRef string `json:"imageRef,omitempty"`

	// ImageName [optional; required if ImageRef is not provided] is the name of
	// the image that contains the server's OS and initial state.
	// Also optional if using the boot-from-volume extension.
	ImageName string `json:"-,omitempty"`

	// FlavorRef [optional; required if FlavorName is not provided] is the ID or
	// full URL to the flavor that describes the server's specs.
	FlavorRef string `json:"flavorRef"`

	// FlavorName [optional; required if FlavorRef is not provided] is the name of
	// the flavor that describes the server's specs.
	FlavorName string `json:"-"`

	// SecurityGroups lists the names of the security groups to which this server
	// should belong.
	SecurityGroups []string `json:"-"`

	// UserData contains configuration information or scripts to use upon launch.
	// Create will base64-encode it for you, if it isn't already.
	UserData []byte `json:"-"`

	// AvailabilityZone in which to launch the server.
	AvailabilityZone string `json:"availability_zone,omitempty"`

	// Networks dictates how this server will be attached to available networks.
	// By default, the server will be attached to all isolated networks for the
	// tenant.
	Networks []servers.Network `json:"-"`

	// Metadata contains key-value pairs (up to 255 bytes each) to attach to the
	// server.
	Metadata map[string]string `json:"metadata,omitempty"`

	// Personality includes files to inject into the server at launch.
	// Create will base64-encode file contents for you.
	Personality servers.Personality `json:"personality,omitempty"`

	// ConfigDrive enables metadata injection through a configuration drive.
	ConfigDrive *bool `json:"config_drive,omitempty"`

	// AdminPass sets the root user password. If not set, a randomly-generated
	// password will be created and returned in the response.
	AdminPass string `json:"adminPass,omitempty"`

	// AccessIPv4 specifies an IPv4 address for the instance.
	AccessIPv4 string `json:"accessIPv4,omitempty"`

	// AccessIPv6 pecifies an IPv6 address for the instance.
	AccessIPv6 string `json:"accessIPv6,omitempty"`

	// ServiceClient will allow calls to be made to retrieve an image or
	// flavor ID by name.
	ServiceClient *gophercloud.ServiceClient `json:"-"`
}

// ToServerCreateMap assembles a request body based on the contents of a
// CreateOpts.
func (opts serverCreateOpts) ToServerCreateMap() (map[string]interface{}, error) {
	sc := opts.ServiceClient
	opts.ServiceClient = nil
	b, err := gophercloud.BuildRequestBody(opts, "")
	if err != nil {
		return nil, err
	}

	if opts.UserData != nil {
		var userData string
		if _, err := base64.StdEncoding.DecodeString(string(opts.UserData)); err != nil {
			userData = base64.StdEncoding.EncodeToString(opts.UserData)
		} else {
			userData = string(opts.UserData)
		}
		b["user_data"] = &userData
	}

	if len(opts.SecurityGroups) > 0 {
		securityGroups := make([]map[string]interface{}, len(opts.SecurityGroups))
		for i, groupName := range opts.SecurityGroups {
			securityGroups[i] = map[string]interface{}{"name": groupName}
		}
		b["security_groups"] = securityGroups
	}

	if len(opts.Networks) > 0 {
		networks := make([]map[string]interface{}, len(opts.Networks))
		for i, net := range opts.Networks {
			networks[i] = make(map[string]interface{})
			if net.UUID != "" {
				networks[i]["uuid"] = net.UUID
			}
			if net.Port != "" {
				networks[i]["port"] = net.Port
			}
			if net.FixedIP != "" {
				networks[i]["fixed_ip"] = net.FixedIP
			}
		}
		b["networks"] = networks
	}

	// If FlavorRef isn't provided, use FlavorName to ascertain the flavor ID.
	if opts.FlavorRef == "" {
		if opts.FlavorName == "" {
			err := servers.ErrNeitherFlavorIDNorFlavorNameProvided{}
			err.Argument = "FlavorRef/FlavorName"
			return nil, err
		}
		if sc == nil {
			err := servers.ErrNoClientProvidedForIDByName{}
			err.Argument = "ServiceClient"
			return nil, err
		}
		flavorID, err := flavors.IDFromName(sc, opts.FlavorName)
		if err != nil {
			return nil, err
		}
		b["flavorRef"] = flavorID
	}

	return map[string]interface{}{"server": b}, nil
}

//CreateVM creates a new VM
func (client *Client) CreateVM(request api.VMRequest) (*api.VM, error) {
	return client.createVM(request, false)
}

//createVM creates a new VM and configure it as gateway for the network if isGateway is true
func (client *Client) createVM(request api.VMRequest, isGateway bool) (*api.VM, error) {
	if isGateway && !request.PublicIP {
		return nil, fmt.Errorf("can't create a gateway without public IP")
	}

	// Validating name of the VM
	if ok, err := validateVMName(request); !ok {
		return nil, fmt.Errorf("name '%s' is invalid for a FlexibleEngine VM: %s", request.Name, errorString(err))
	}

	//Eventual network gateway
	var gw *api.VM
	// If the VM is not public it has to be created on a network owning a Gateway
	if !request.PublicIP {
		gwServer, err := client.loadGateway(request.NetworkIDs[0])
		if err != nil {
			return nil, fmt.Errorf("No private VM can be created on a network without gateway")
		}
		gw, err = client.readVMDefinition(gwServer.ID)
		if err != nil {
			return nil, fmt.Errorf("Bad state, Gateway for network %s is not accessible", request.NetworkIDs[0])
		}
	}

	// Validating name of the VM
	if ok, err := validateVMName(request); !ok {
		return nil, fmt.Errorf("name '%s' is invalid for a FlexibleEngine VM: %s", request.Name, errorString(err))
	}

	//Eventual network gateway
	var gw *api.VM
	// If the VM is not public it has to be created on a network owning a Gateway
	if !request.PublicIP {
		gwServer, err := client.loadGateway(request.NetworkIDs[0])
		if err != nil {
			return nil, fmt.Errorf("No private VM can be created on a network without gateway")
		}
		gw, err = client.readVMDefinition(gwServer.ID)
		if err != nil {
			return nil, fmt.Errorf("Bad state, Gateway for network %s is not accessible", request.NetworkIDs[0])
		}
	}

	var nets []servers.Network
	//Add private networks
	for _, n := range request.NetworkIDs {
		nets = append(nets, servers.Network{
			UUID: n,
		})
	}

	//Prepare key pair
	kp := request.KeyPair
	var err error
	//If no key pair is supplied create one
	if kp == nil {
		id, _ := uuid.NewV4()
		name := fmt.Sprintf("%s_%s", request.Name, id)
		kp, err = client.CreateKeyPair(name)
		if err != nil {
			return nil, fmt.Errorf("Error creating key pair for VM '%s': %s", request.Name, errorString(err))
		}
		defer client.DeleteKeyPair(kp.ID)
	}

<<<<<<< HEAD
	userData, err := client.PrepareUserData(request, isGateway, kp, gw)
	fmt.Println(string(userData))
=======
	userData, err := client.osclt.PrepareUserData(request, isGateway, kp, gw)
>>>>>>> cc8f6788

	// Determine system disk size based on vcpus count
	template, err := client.GetTemplate(request.TemplateID)
	if err != nil {
		return nil, fmt.Errorf("Failed to get image: %s", errorString(err))
	}

	var diskSize int
	if template.VMSize.DiskSize > 0 {
		diskSize = template.VMSize.DiskSize
	} else if template.VMSize.Cores < 16 {
		diskSize = 100
	} else if template.VMSize.Cores < 32 {
		diskSize = 200
	} else {
		diskSize = 400
	}

	// Defines boot disk
	bootdiskOpts := blockDevice{
		SourceType:          exbfv.SourceImage,
		DestinationType:     exbfv.DestinationVolume,
		BootIndex:           "0",
		DeleteOnTermination: true,
		UUID:                request.ImageID,
		VolumeType:          "SSD",
		VolumeSize:          diskSize,
	}
	// Defines server
	srvOpts := serverCreateOpts{
		Name:           request.Name,
		SecurityGroups: []string{client.SecurityGroup.Name},
		Networks:       nets,
		FlavorRef:      request.TemplateID,
		UserData:       userData,
	}
	// Defines VM "Extension bootfromvolume" options
	bdOpts := bootdiskCreateOptsExt{
		CreateOptsBuilder: srvOpts,
		BlockDevice:       []blockDevice{bootdiskOpts},
	}
	// Defines Key name to use to login in the VM
	kpOpts := keypairs.CreateOptsExt{
		CreateOptsBuilder: bdOpts,
		KeyName:           kp.ID,
	}
	b, err := kpOpts.ToServerCreateMap()
	if err != nil {
		return nil, fmt.Errorf("Failed to build query to create VM '%s': %s", request.Name, errorString(err))
	}
	r := servers.CreateResult{}
	var httpResp *http.Response
	httpResp, r.Err = client.osclt.Compute.Post(client.osclt.Compute.ServiceURL("servers"), b, &r.Body, &gophercloud.RequestOpts{
		OkCodes: []int{200, 202},
	})
	server, err := r.Extract()
	if err != nil {
		if server != nil {
			servers.Delete(client.osclt.Compute, server.ID)
		}
		return nil, fmt.Errorf("Query to create VM '%s' failed: %s (HTTP return code: %d)", request.Name, errorString(err), httpResp.StatusCode)
	}

	// Wait that VM is started
	vm, err := client.waitVMReady(server.ID, 120*time.Second)
	if err != nil {
		client.DeleteVM(server.ID)
		return nil, fmt.Errorf("Timeout waiting VM '%s' ready: %s", request.Name, errorString(err))
	}

	// Fixes the size of bootdisk, FlexibleEngine is used to not give one...
	vm.Size.DiskSize = diskSize
	vm.PrivateKey = kp.PrivateKey
	//Add gateway ID to VM definition
	var gwID string
	if gw != nil {
		gwID = gw.ID
	}
	vm.GatewayID = gwID

	//if Floating IP are not used or no public address is requested
	if request.PublicIP {
		fip, err := client.attachFloatingIP(vm)
		if err != nil {
			client.DeleteVM(vm.ID)
			return nil, fmt.Errorf("Error attaching public IP for VM '%s': %s", request.Name, errorString(err))
		}
		if isGateway {
			err = client.enableVMRouterMode(vm)
			if err != nil {
				client.DeleteVM(vm.ID)
				client.DeleteFloatingIP(fip.ID)
				return nil, fmt.Errorf("Error enabling gateway mode of VM '%s': %s", request.Name, errorString(err))
			}
		}
	}

	// Saving definition right now, without waiting for Public IP association
	err = client.saveVMDefinition(*vm)
	if err != nil {
		client.DeleteVM(vm.ID)
		return nil, fmt.Errorf("Error creating VM: %s", errorString(err))
	}

	return vm, nil
}

//validateVMName validates the name of a VM based on known FlexibleEngine requirements
func validateVMName(req api.VMRequest) (bool, error) {
	s := check.Struct{
		"Name": check.Composite{
			check.NonEmpty{},
			check.Regex{`^[a-zA-Z0-9_-]+$`},
			check.MaxChar{64},
		},
	}

	e := s.Validate(req)
	if e.HasErrors() {
		errors, _ := e.GetErrorsByKey("Name")
		var errs []string
		for _, msg := range errors {
			errs = append(errs, msg.Error())
		}
		return false, fmt.Errorf(strings.Join(errs, " + "))
	}
	return true, nil
}

func (client *Client) loadGateway(networkID string) (*servers.Server, error) {
	gwID, err := client.GetGateway(networkID)
	if err != nil {
		return nil, fmt.Errorf("unable to find Gateway %s", errorString(err))
	}
<<<<<<< HEAD
	gw, err := servers.Get(client.Compute, gwID).Extract()
=======
	gw, err := servers.Get(client.osclt.Compute, gwID).Extract()
>>>>>>> cc8f6788
	if err != nil {
		return nil, fmt.Errorf("unable to find Gateway %s", errorString(err))
	}
	return gw, nil
}

//WaitVMState waits a vm achieve state
func (client *Client) waitVMReady(vmID string, timeout time.Duration) (*api.VM, error) {
	cout := make(chan int)
	next := make(chan bool)
	vmc := make(chan *servers.Server)

	go pollVMReady(client, vmID, cout, next, vmc)
	for {
		select {
		case res := <-cout:
			if res == 0 {
				return nil, fmt.Errorf("Error querying VM state")
			}
			if res == 1 {
				server := <-vmc
				return client.toVM(server), nil
			}
			if res == 2 {
				next <- true
			}
			if res == 3 {
				return nil, fmt.Errorf("VM in Error state")
			}
		case <-time.After(timeout):
			next <- false
			return nil, &api.TimeoutError{Message: "Timeout waiting VM state"}
		}
	}
}

//pollVMReady polls until the VM is ready or time outs
func pollVMReady(client *Client, vmID string, cout chan int, next chan bool, vmc chan *servers.Server) {
	for {
		server, err := servers.Get(client.osclt.Compute, vmID).Extract()
		if err != nil {
			fmt.Println(err)
			cout <- 0
			return
		}
		if server.Status == "ACTIVE" {
			cout <- 1
			vmc <- server
			return
		}
		if server.Status == "ERROR" {
			cout <- 3
			return
		}
		cout <- 2
		if !<-next {
			return
		}
	}
}

//GetVM returns the VM identified by id
func (client *Client) GetVM(id string) (*api.VM, error) {
	server, err := servers.Get(client.osclt.Compute, id).Extract()
	if err != nil {
		return nil, fmt.Errorf("Error getting VM: %s", errorString(err))
	}
	vm := client.toVM(server)
	return vm, nil
}

//ListVMs lists available VMs
<<<<<<< HEAD
func (client *Client) ListVMs(all bool) ([]api.VM, error) {
	pager := servers.List(client.Compute, servers.ListOpts{})
	var vms []api.VM
	err := pager.EachPage(func(page pagination.Page) (bool, error) {
		list, err := servers.ExtractServers(page)
		if err != nil {
			return false, err
		}

		for _, srv := range list {
			vms = append(vms, *client.toVM(&srv))
		}
		return true, nil
	})
	if len(vms) == 0 && err != nil {
		return nil, fmt.Errorf("Error listing vms : %s", errorString(err))
	}
	return vms, nil
=======
func (client *Client) ListVMs() ([]api.VM, error) {
	return client.osclt.ListVMs()
>>>>>>> cc8f6788
}

//DeleteVM deletes the VM identified by id
func (client *Client) DeleteVM(id string) error {
	// Retrieve the list of attached volumes before deleting the VM
	volumeAttachments, err := client.ListVolumeAttachments(id)
	if err != nil {
		return err
	}

	client.readVMDefinition(id)
	if client.Cfg.UseFloatingIP {
		fip, err := client.getFloatingIPOfVM(id)
		if err == nil {
			if fip != nil {
				err = floatingips.DisassociateInstance(client.osclt.Compute, id, floatingips.DisassociateOpts{
					FloatingIP: fip.IP,
				}).ExtractErr()
				if err != nil {
					return fmt.Errorf("Error deleting VM %s : %s", id, errorString(err))
				}
				err = floatingips.Delete(client.osclt.Compute, fip.ID).ExtractErr()
				if err != nil {
					return fmt.Errorf("Error deleting VM %s : %s", id, errorString(err))
				}
			}
		}
	}
	err = servers.Delete(client.osclt.Compute, id).ExtractErr()
	if err != nil {
		return fmt.Errorf("Error deleting VM %s : %s", id, errorString(err))
	}

	// In FlexibleEngine, volumes may not be always automatically removed, so take care of them
	for _, va := range volumeAttachments {
		volume, err := client.GetVolume(va.VolumeID)
		if err != nil {
			continue
		}
		client.DeleteVolume(volume.ID)
	}

	client.removeVMDefinition(id)

	// FlexibleEngine may take time to remove VM, preventing for example DeleteNetwork to work if called to soon
	// So we wait VM is effectively removed before returning
	return client.waitVMRemoved(id, 120*time.Second)
}

//waitVMDeleted waits
func (client *Client) waitVMRemoved(vmID string, timeout time.Duration) error {
	cout := make(chan int)
	next := make(chan bool)

	go pollVMRemoved(client, vmID, cout, next)
	for {
		select {
		case res := <-cout:
			if res == 0 {
				return fmt.Errorf("Error querying VM state")
			}
			if res == 1 {
				return nil
			}
			if res == 2 {
				next <- true
			}
		case <-time.After(timeout):
			next <- false
			return &api.TimeoutError{Message: "Wait VM removed timeout"}
		}
	}
}

//pollVMDeleted is used to verify if a VM has been removed
func pollVMRemoved(client *Client, vmID string, cout chan int, next chan bool) {
	for {
		r := servers.GetResult{}
		httpResp, err := client.osclt.Compute.Get(client.osclt.Compute.ServiceURL("servers", vmID), &r.Body, &gophercloud.RequestOpts{
			OkCodes: []int{200, 203, 404},
		})
		if err != nil {
			cout <- 0
			return
		}
		if httpResp.StatusCode == 404 {
			cout <- 1
			return
		}
		cout <- 2
		if !<-next {
			return
		}
	}
}

//GetSSHConfig creates SSHConfig to connect a VM by its ID
func (client *Client) GetSSHConfig(id string) (*system.SSHConfig, error) {
	vm, err := client.GetVM(id)
	if err != nil {
		return nil, err
	}
	return client.getSSHConfig(vm)
}

func (client *Client) getSSHConfig(vm *api.VM) (*system.SSHConfig, error) {
	ip := vm.GetAccessIP()
	sshConfig := system.SSHConfig{
		PrivateKey: vm.PrivateKey,
		Port:       22,
		Host:       ip,
		User:       api.DefaultUser,
	}
	if vm.GatewayID != "" {
		gw, err := client.GetVM(vm.GatewayID)
		if err != nil {
			return nil, err
		}
		ip := gw.GetAccessIP()
		GatewayConfig := system.SSHConfig{
			PrivateKey: gw.PrivateKey,
			Port:       22,
			User:       api.DefaultUser,
			Host:       ip,
		}
		sshConfig.GatewayConfig = &GatewayConfig
	}

	return &sshConfig, nil
}

//getFloatingIP returns the floating IP associated with the VM identified by vmID
//By convention only one floating IP is allocated to a VM
func (client *Client) getFloatingIPOfVM(vmID string) (*floatingips.FloatingIP, error) {
	pager := floatingips.List(client.osclt.Compute)
	var fips []floatingips.FloatingIP
	err := pager.EachPage(func(page pagination.Page) (bool, error) {
		list, err := floatingips.ExtractFloatingIPs(page)
		if err != nil {
			return false, err
		}

		for _, fip := range list {
			if fip.InstanceID == vmID {
				fips = append(fips, fip)
			}
		}
		return true, nil
	})
	if len(fips) == 0 {
		if err != nil {
			return nil, fmt.Errorf("No floating IP found for VM %s: %s", vmID, errorString(err))
		}
		return nil, fmt.Errorf("No floating IP found for VM %s", vmID)

	}
	if len(fips) > 1 {
		return nil, fmt.Errorf("Configuration error, more than one Floating IP associated to VM %s", vmID)
	}
	return &fips[0], nil
}

//attachFloatingIP creates a Floating IP and attaches it to a VM
func (client *Client) attachFloatingIP(vm *api.VM) (*FloatingIP, error) {
	fip, err := client.CreateFloatingIP()
	if err != nil {
		return nil, fmt.Errorf("Failed to attach Floating IP on VM '%s': %s", vm.Name, errorString(err))
	}

	err = client.AssociateFloatingIP(vm, fip.ID)
	if err != nil {
		client.DeleteFloatingIP(fip.ID)
		return nil, fmt.Errorf("Failed to attach Floating IP to VM '%s': %s", vm.Name, errorString(err))
	}

	updateAccessIPsOfVM(vm, fip.PublicIPAddress)

	return fip, nil
}

//updateAccessIPsOfVM updates the IP address(es) to use to access the VM
func updateAccessIPsOfVM(vm *api.VM, ip string) {
	if IPVersion.IPv4.Is(ip) {
		vm.AccessIPv4 = ip
	} else if IPVersion.IPv6.Is(ip) {
		vm.AccessIPv6 = ip
	}
}

//EnableVMRouterMode enables the VM to act as a router/gateway.
func (client *Client) enableVMRouterMode(vm *api.VM) error {
	portID, err := client.getOpenstackPortID(vm)
	if err != nil {
		return fmt.Errorf("Failed to enable Router Mode on VM '%s': %s", vm.Name, errorString(err))
	}

	pairs := []ports.AddressPair{
		{
			IPAddress: "1.1.1.1/0",
		},
	}
	opts := ports.UpdateOpts{AllowedAddressPairs: &pairs}
	_, err = ports.Update(client.osclt.Network, *portID, opts).Extract()
	if err != nil {
		return fmt.Errorf("Failed to enable Router Mode on VM '%s': %s", vm.Name, errorString(err))
	}
	return nil
}

//DisableVMRouterMode disables the VM to act as a router/gateway.
func (client *Client) disableVMRouterMode(vm *api.VM) error {
	portID, err := client.getOpenstackPortID(vm)
	if err != nil {
		return fmt.Errorf("Failed to disable Router Mode on VM '%s': %s", vm.Name, errorString(err))
	}

	opts := ports.UpdateOpts{AllowedAddressPairs: nil}
	_, err = ports.Update(client.osclt.Network, *portID, opts).Extract()
	if err != nil {
		return fmt.Errorf("Failed to disable Router Mode on VM '%s': %s", vm.Name, errorString(err))
	}
	return nil
}

//saveVMDefinition saves the VM definition in Object Storage
func (client *Client) saveVMDefinition(vm api.VM) error {
	var buffer bytes.Buffer
	enc := gob.NewEncoder(&buffer)
	err := enc.Encode(vm)
	if err != nil {
		return err
	}
	return client.PutObject(VMContainerName, api.Object{
		Name:    vm.ID,
		Content: bytes.NewReader(buffer.Bytes()),
	})
}

//removeVMDefinition removes the VM definition from Object Storage
func (client *Client) removeVMDefinition(vmID string) error {
	return client.DeleteObject(VMContainerName, vmID)
}

//readVMDefinition gets the VM definition from Object Storage
func (client *Client) readVMDefinition(vmID string) (*api.VM, error) {
	o, err := client.GetObject(VMContainerName, vmID, nil)
	if err != nil {
		return nil, err
	}
	var buffer bytes.Buffer
	buffer.ReadFrom(o.Content)
	enc := gob.NewDecoder(&buffer)
	var vm api.VM
	err = enc.Decode(&vm)
	if err != nil {
		return nil, err
	}
	return &vm, nil
}

//listInterfaces returns a pager of the interfaces attached to VM identified by 'serverID'
func (client *Client) listInterfaces(vmID string) pagination.Pager {
	url := client.osclt.Compute.ServiceURL("servers", vmID, "os-interface")
	return pagination.NewPager(client.osclt.Compute, url, func(r pagination.PageResult) pagination.Page {
		return nics.InterfacePage{pagination.SinglePageBase(r)}
	})
}

//getOpenstackPortID returns the port ID corresponding to the first private IP address of the VM
// returns nil,nil if not found
func (client *Client) getOpenstackPortID(vm *api.VM) (*string, error) {
	ip := vm.PrivateIPsV4[0]
	found := false
	nic := nics.Interface{}
	pager := client.listInterfaces(vm.ID)
	err := pager.EachPage(func(page pagination.Page) (bool, error) {
		list, err := nics.ExtractInterfaces(page)
		if err != nil {
			return false, err
		}
		for _, i := range list {
			for _, iip := range i.FixedIPs {
				if iip.IPAddress == ip {
					found = true
					nic = i
					return false, nil
				}
			}
		}
		return true, nil
	})
	if err != nil {
		return nil, fmt.Errorf("Error browsing Openstack Interfaces of VM '%s': %s", vm.Name, errorString(err))
	}
	if found {
		return &nic.PortID, nil
	}
	return nil, nil
}

//toVMSize converts flavor attributes returned by OpenStack driver into api.VM
func (client *Client) toVMSize(flavor map[string]interface{}) api.VMSize {
	if i, ok := flavor["id"]; ok {
		fid := i.(string)
		tpl, _ := client.GetTemplate(fid)
		return tpl.VMSize
	}
	if _, ok := flavor["vcpus"]; ok {
		return api.VMSize{
			Cores:    flavor["vcpus"].(int),
			DiskSize: flavor["disk"].(int),
			RAMSize:  flavor["ram"].(float32) / 1000.0,
		}
	}
	return api.VMSize{}
}

//toVMState converts VM status returned by FlexibleEngine driver into VMState enum
func toVMState(status string) VMState.Enum {
	switch status {
	case "BUILD", "build", "BUILDING", "building":
		return VMState.STARTING
	case "ACTIVE", "active":
		return VMState.STARTED
	case "RESCUED", "rescued":
		return VMState.STOPPING
	case "STOPPED", "stopped", "SHUTOFF", "shutoff":
		return VMState.STOPPED
	default:
		return VMState.ERROR
	}
}

//convertAdresses converts adresses returned by the FlexibleEngine driver and arranges them by version in a map
//func (client *Client) convertAdresses(addresses map[string]interface{}) (map[IPVersion.Enum][]string, string, string) {
func (client *Client) convertAdresses(addresses map[string]interface{}) map[IPVersion.Enum][]string {
	addrs := make(map[IPVersion.Enum][]string)
	//	var AccessIPv4 string
	//	var AccessIPv6 string
	for _, obj := range addresses {
		for _, networkAddresses := range obj.([]interface{}) {
			address := networkAddresses.(map[string]interface{})
			version := address["version"].(float64)
			fixedIP := address["addr"].(string)
			/*			if n == ProviderInternetGW {
						switch version {
						case 4:
							AccessIPv4 = fixedIP
						case 6:
							AccessIPv6 = fixedIP
						}
					} else {*/
			switch version {
			case 4:
				addrs[IPVersion.IPv4] = append(addrs[IPVersion.IPv4], fixedIP)
			case 6:
				addrs[IPVersion.IPv6] = append(addrs[IPVersion.IPv4], fixedIP)
			}
			//}
		}
	}
	//return addrs, AccessIPv4, AccessIPv6
	return addrs
}

//toVM converts a FlexibleEngine (almost OpenStack...) server into api VM
func (client *Client) toVM(server *servers.Server) *api.VM {
	//	adresses, ipv4, ipv6 := client.convertAdresses(server.Addresses)
	adresses := client.convertAdresses(server.Addresses)

	vm := api.VM{
		ID:           server.ID,
		Name:         server.Name,
		PrivateIPsV4: adresses[IPVersion.IPv4],
		PrivateIPsV6: adresses[IPVersion.IPv6],
		AccessIPv4:   server.AccessIPv4,
		AccessIPv6:   server.AccessIPv6,
		Size:         client.toVMSize(server.Flavor),
		State:        toVMState(server.Status),
	}
	vmDef, err := client.readVMDefinition(server.ID)
	if err == nil {
		vm.GatewayID = vmDef.GatewayID
		vm.PrivateKey = vmDef.PrivateKey
		//Floating IP management
		if vm.AccessIPv4 == "" {
			vm.AccessIPv4 = vmDef.AccessIPv4
		}
		if vm.AccessIPv6 == "" {
			vm.AccessIPv6 = vmDef.AccessIPv6
		}
	}
	return &vm
}

//CreateKeyPair creates and import a key pair
func (client *Client) CreateKeyPair(name string) (*api.KeyPair, error) {
	return client.osclt.CreateKeyPair(name)
}

//GetKeyPair returns the key pair identified by id
func (client *Client) GetKeyPair(id string) (*api.KeyPair, error) {
	return client.osclt.GetKeyPair(id)
}

//ListKeyPairs lists available key pairs
func (client *Client) ListKeyPairs() ([]api.KeyPair, error) {
	return client.osclt.ListKeyPairs()
}

//DeleteKeyPair deletes the key pair identified by id
func (client *Client) DeleteKeyPair(id string) error {
	return client.osclt.DeleteKeyPair(id)
}

//GetImage returns the Image referenced by id
func (client *Client) GetImage(id string) (*api.Image, error) {
	return client.osclt.GetImage(id)
}

//ListImages lists available OS images
func (client *Client) ListImages() ([]api.Image, error) {
	return client.osclt.ListImages()
}

//GetTemplate returns the Template referenced by id
func (client *Client) GetTemplate(id string) (*api.VMTemplate, error) {
	return client.osclt.GetTemplate(id)
}

//ListTemplates lists available VM templates
//VM templates are sorted using Dominant Resource Fairness Algorithm
func (client *Client) ListTemplates() ([]api.VMTemplate, error) {
	return client.osclt.ListTemplates()
}

//StopVM stops the VM identified by id
func (client *Client) StopVM(id string) error {
	return client.osclt.StopVM(id)
}

//StartVM starts the VM identified by id
func (client *Client) StartVM(id string) error {
	return client.osclt.StartVM(id)
}<|MERGE_RESOLUTION|>--- conflicted
+++ resolved
@@ -256,25 +256,6 @@
 		}
 	}
 
-	// Validating name of the VM
-	if ok, err := validateVMName(request); !ok {
-		return nil, fmt.Errorf("name '%s' is invalid for a FlexibleEngine VM: %s", request.Name, errorString(err))
-	}
-
-	//Eventual network gateway
-	var gw *api.VM
-	// If the VM is not public it has to be created on a network owning a Gateway
-	if !request.PublicIP {
-		gwServer, err := client.loadGateway(request.NetworkIDs[0])
-		if err != nil {
-			return nil, fmt.Errorf("No private VM can be created on a network without gateway")
-		}
-		gw, err = client.readVMDefinition(gwServer.ID)
-		if err != nil {
-			return nil, fmt.Errorf("Bad state, Gateway for network %s is not accessible", request.NetworkIDs[0])
-		}
-	}
-
 	var nets []servers.Network
 	//Add private networks
 	for _, n := range request.NetworkIDs {
@@ -297,12 +278,7 @@
 		defer client.DeleteKeyPair(kp.ID)
 	}
 
-<<<<<<< HEAD
-	userData, err := client.PrepareUserData(request, isGateway, kp, gw)
-	fmt.Println(string(userData))
-=======
 	userData, err := client.osclt.PrepareUserData(request, isGateway, kp, gw)
->>>>>>> cc8f6788
 
 	// Determine system disk size based on vcpus count
 	template, err := client.GetTemplate(request.TemplateID)
@@ -437,11 +413,7 @@
 	if err != nil {
 		return nil, fmt.Errorf("unable to find Gateway %s", errorString(err))
 	}
-<<<<<<< HEAD
-	gw, err := servers.Get(client.Compute, gwID).Extract()
-=======
 	gw, err := servers.Get(client.osclt.Compute, gwID).Extract()
->>>>>>> cc8f6788
 	if err != nil {
 		return nil, fmt.Errorf("unable to find Gateway %s", errorString(err))
 	}
@@ -514,29 +486,8 @@
 }
 
 //ListVMs lists available VMs
-<<<<<<< HEAD
-func (client *Client) ListVMs(all bool) ([]api.VM, error) {
-	pager := servers.List(client.Compute, servers.ListOpts{})
-	var vms []api.VM
-	err := pager.EachPage(func(page pagination.Page) (bool, error) {
-		list, err := servers.ExtractServers(page)
-		if err != nil {
-			return false, err
-		}
-
-		for _, srv := range list {
-			vms = append(vms, *client.toVM(&srv))
-		}
-		return true, nil
-	})
-	if len(vms) == 0 && err != nil {
-		return nil, fmt.Errorf("Error listing vms : %s", errorString(err))
-	}
-	return vms, nil
-=======
 func (client *Client) ListVMs() ([]api.VM, error) {
 	return client.osclt.ListVMs()
->>>>>>> cc8f6788
 }
 
 //DeleteVM deletes the VM identified by id
