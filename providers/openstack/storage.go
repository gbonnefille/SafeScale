/*
 * Copyright 2018, CS Systemes d'Information, http://www.c-s.fr
 *
 * Licensed under the Apache License, Version 2.0 (the "License");
 * you may not use this file except in compliance with the License.
 * You may obtain a copy of the License at
 *
 *     http://www.apache.org/licenses/LICENSE-2.0
 *
 * Unless required by applicable law or agreed to in writing, software
 * distributed under the License is distributed on an "AS IS" BASIS,
 * WITHOUT WARRANTIES OR CONDITIONS OF ANY KIND, either express or implied.
 * See the License for the specific language governing permissions and
 * limitations under the License.
 */

package openstack

import (
	"bytes"
	"fmt"
	"strings"
	"time"

	"github.com/CS-SI/SafeScale/providers"
	"github.com/CS-SI/SafeScale/providers/api"
	"github.com/CS-SI/SafeScale/providers/api/enums/VolumeSpeed"
	"github.com/CS-SI/SafeScale/providers/api/enums/VolumeState"
	metadata "github.com/CS-SI/SafeScale/providers/metadata"
	"github.com/gophercloud/gophercloud/openstack/objectstorage/v1/objects"

	"github.com/gophercloud/gophercloud/openstack/objectstorage/v1/containers"

	"github.com/gophercloud/gophercloud/openstack/blockstorage/v1/volumes"
	"github.com/gophercloud/gophercloud/openstack/compute/v2/extensions/volumeattach"
	"github.com/gophercloud/gophercloud/pagination"
)

// toVolumeState converts a Volume status returned by the OpenStack driver into VolumeState enum
func toVolumeState(status string) VolumeState.Enum {
	switch status {
	case "creating":
		return VolumeState.CREATING
	case "available":
		return VolumeState.AVAILABLE
	case "attaching":
		return VolumeState.ATTACHING
	case "detaching":
		return VolumeState.DETACHING
	case "in-use":
		return VolumeState.USED
	case "deleting":
		return VolumeState.DELETING
	case "error", "error_deleting", "error_backing-up", "error_restoring", "error_extending":
		return VolumeState.ERROR
	default:
		return VolumeState.OTHER
	}
}

func (client *Client) getVolumeType(speed VolumeSpeed.Enum) string {
	for t, s := range client.Cfg.VolumeSpeeds {
		if s == speed {
			return t
		}
	}
	switch speed {
	case VolumeSpeed.SSD:
		return client.getVolumeType(VolumeSpeed.HDD)
	case VolumeSpeed.HDD:
		return client.getVolumeType(VolumeSpeed.COLD)
	default:
		return ""
	}
}

func (client *Client) getVolumeSpeed(vType string) VolumeSpeed.Enum {
	speed, ok := client.Cfg.VolumeSpeeds[vType]
	if ok {
		return speed
	}
	return VolumeSpeed.HDD
}

// CreateVolume creates a block volume
// - name is the name of the volume
// - size is the size of the volume in GB
// - volumeType is the type of volume to create, if volumeType is empty the driver use a default type
func (client *Client) CreateVolume(request api.VolumeRequest) (*api.Volume, error) {
	// Check if a volume already exist with the same name
	volume, err := metadata.LoadVolume(providers.FromClient(client), request.Name)
	if err != nil {
		return nil, err
	}
	if volume != nil {
		return nil, fmt.Errorf("Volume '%s' already exists", request.Name)
	}

	vol, err := volumes.Create(client.Volume, volumes.CreateOpts{
		Name:       request.Name,
		Size:       request.Size,
		VolumeType: client.getVolumeType(request.Speed),
	}).Extract()
	if err != nil {
		return nil, fmt.Errorf("Error creating volume : %s", ProviderErrorToString(err))
	}
	v := api.Volume{
		ID:    vol.ID,
		Name:  vol.Name,
		Size:  vol.Size,
		Speed: client.getVolumeSpeed(vol.VolumeType),
		State: toVolumeState(vol.Status),
	}
	err = metadata.SaveVolume(providers.FromClient(client), &v)
	if err != nil {
		client.DeleteVolume(v.ID)
		return nil, fmt.Errorf("Error creating volume : %s", ProviderErrorToString(err))
	}

	return &v, nil
}

// GetVolume returns the volume identified by id
func (client *Client) GetVolume(id string) (*api.Volume, error) {
	vol, err := volumes.Get(client.Volume, id).Extract()
	if err != nil {
		return nil, fmt.Errorf("Error getting volume: %s", ProviderErrorToString(err))
	}
	av := api.Volume{
		ID:    vol.ID,
		Name:  vol.Name,
		Size:  vol.Size,
		Speed: client.getVolumeSpeed(vol.VolumeType),
		State: toVolumeState(vol.Status),
	}
	return &av, nil
}

<<<<<<< HEAD
// ListVolumes returns a list of volumes
=======
//ListVolumes return the list of all volume known on the current tenant (all=ture)
//or 'only' thode monitored by safescale (all=false) ie those monitored by metadata
>>>>>>> 56d8f1a0
func (client *Client) ListVolumes(all bool) ([]api.Volume, error) {
	if all {
		return client.listAllVolumes()
	}
	return client.listMonitoredVolumes()

}

// ListVolumes list available volumes
func (client *Client) listAllVolumes() ([]api.Volume, error) {
	var vs []api.Volume
	err := volumes.List(client.Volume, volumes.ListOpts{}).EachPage(func(page pagination.Page) (bool, error) {
		list, err := volumes.ExtractVolumes(page)
		if err != nil {
			return false, err
		}
		for _, vol := range list {
			av := api.Volume{
				ID:    vol.ID,
				Name:  vol.Name,
				Size:  vol.Size,
				Speed: client.getVolumeSpeed(vol.VolumeType),
				State: toVolumeState(vol.Status),
			}
			vs = append(vs, av)
		}
		return true, nil
	})
	if err != nil {
		return nil, fmt.Errorf("Error listing volume types: %s", ProviderErrorToString(err))
	}
	return vs, nil
}

// listMonitoredVolumess lists available Volumes created by SafeScale (ie registered in object storage)
func (client *Client) listMonitoredVolumes() ([]api.Volume, error) {
	var vols []api.Volume
	m := metadata.NewVolume(providers.FromClient(client))
	err := m.Browse(func(vol *api.Volume) error {
		vols = append(vols, *vol)
		return nil
	})
	if len(vols) == 0 && err != nil {
		return nil, fmt.Errorf("Error listing volumes : %s", ProviderErrorToString(err))
	}
	return vols, nil
}

// DeleteVolume deletes the volume identified by id
func (client *Client) DeleteVolume(id string) error {
	volume, err := metadata.LoadVolume(providers.FromClient(client), id)
	if err != nil {
		return err
	}
	if volume == nil {
		return providers.ResourceNotFoundError("Volume", id)
	}

	err = volumes.Delete(client.Volume, id).ExtractErr()
	if err != nil {
		return fmt.Errorf("Error deleting volume: %s", ProviderErrorToString(err))
	}
	err = metadata.RemoveVolume(providers.FromClient(client), id)
	if err != nil {
		return fmt.Errorf("Error deleting volume: %s", ProviderErrorToString(err))
	}
	return nil
}

// CreateVolumeAttachment attaches a volume to an host
// - 'name' of the volume attachment
// - 'volume' to attach
// - 'host' on which the volume is attached
func (client *Client) CreateVolumeAttachment(request api.VolumeAttachmentRequest) (*api.VolumeAttachment, error) {
	va, err := volumeattach.Create(client.Compute, request.ServerID, volumeattach.CreateOpts{
		VolumeID: request.VolumeID,
	}).Extract()
	if err != nil {
		return nil, fmt.Errorf("Error creating volume attachment between server %s and volume %s: %s", request.ServerID, request.VolumeID, ProviderErrorToString(err))
	}

	vaapi := &api.VolumeAttachment{
		ID:       va.ID,
		ServerID: va.ServerID,
		VolumeID: va.VolumeID,
		Device:   va.Device,
	}

	mtdVol, err := metadata.LoadVolume(providers.FromClient(client), request.VolumeID)
	if err != nil {
		// TODO ? Detach volume ?
		return nil, err
	}
	err = mtdVol.Attach(vaapi)
	if err != nil {
		// TODO ? Detach volume ?
		return vaapi, err
	}

	return vaapi, nil
}

// GetVolumeAttachment returns the volume attachment identified by id
func (client *Client) GetVolumeAttachment(serverID, id string) (*api.VolumeAttachment, error) {
	va, err := volumeattach.Get(client.Compute, serverID, id).Extract()
	if err != nil {
		return nil, fmt.Errorf("Error getting volume attachment %s: %s", id, ProviderErrorToString(err))
	}
	return &api.VolumeAttachment{
		ID:       va.ID,
		ServerID: va.ServerID,
		VolumeID: va.VolumeID,
		Device:   va.Device,
	}, nil
}

// ListVolumeAttachments lists available volume attachment
func (client *Client) ListVolumeAttachments(serverID string) ([]api.VolumeAttachment, error) {
	var vs []api.VolumeAttachment
	err := volumeattach.List(client.Compute, serverID).EachPage(func(page pagination.Page) (bool, error) {
		list, err := volumeattach.ExtractVolumeAttachments(page)
		if err != nil {
			return false, err
		}
		for _, va := range list {
			ava := api.VolumeAttachment{
				ID:       va.ID,
				ServerID: va.ServerID,
				VolumeID: va.VolumeID,
				Device:   va.Device,
			}
			vs = append(vs, ava)
		}
		return true, nil
	})
	if err != nil {
		return nil, fmt.Errorf("Error listing volume types: %s", ProviderErrorToString(err))
	}
	return vs, nil
}

// DeleteVolumeAttachment deletes the volume attachment identifed by id
func (client *Client) DeleteVolumeAttachment(serverID, id string) error {
	va, err := client.GetVolumeAttachment(serverID, id)
	if err != nil {
		return fmt.Errorf("Error deleting volume attachment %s: %s", id, ProviderErrorToString(err))
	}

	err = volumeattach.Delete(client.Compute, serverID, id).ExtractErr()
	if err != nil {
		return fmt.Errorf("Error deleting volume attachment %s: %s", id, ProviderErrorToString(err))
	}

	mtdVol, err := metadata.LoadVolume(providers.FromClient(client), id)
	if err != nil {
		return fmt.Errorf("Error deleting volume attachment %s: %s", id, ProviderErrorToString(err))
	}

	err = mtdVol.Detach(va)
	if err != nil {
		return fmt.Errorf("Error deleting volume attachment %s: %s", id, ProviderErrorToString(err))
	}

	return nil
}

// CreateContainer creates an object container
func (client *Client) CreateContainer(name string) error {
	opts := containers.CreateOpts{
		//		Metadata: meta,
	}
	_, err := containers.Create(client.Container, name, opts).Extract()
	if err != nil {
		return fmt.Errorf("Error creating container %s: %s", name, ProviderErrorToString(err))
	}

	return nil
}

// DeleteContainer deletes an object container
func (client *Client) DeleteContainer(name string) error {
	_, err := containers.Delete(client.Container, name).Extract()
	if err != nil {
		return fmt.Errorf("Error deleting container %s: %s", name, ProviderErrorToString(err))
	}
	return err
}

// UpdateContainer updates an object container
func (client *Client) UpdateContainer(name string, meta map[string]string) error {
	_, err := containers.Update(client.Container, name, containers.UpdateOpts{
		Metadata: meta,
	}).Extract()
	if err != nil {
		return fmt.Errorf("Error updating container %s: %s", name, ProviderErrorToString(err))
	}
	return nil
}

// GetContainerMetadata get an object container metadata
func (client *Client) GetContainerMetadata(name string) (map[string]string, error) {
	meta, err := containers.Get(client.Container, name, containers.GetOpts{}).ExtractMetadata()
	if err != nil {
		return nil, fmt.Errorf("Error getting container %s: %s", name, ProviderErrorToString(err))
	}
	return meta, nil

}

// GetContainer get container info
func (client *Client) GetContainer(name string) (*api.ContainerInfo, error) {
	meta, err := containers.Get(client.Container, name, containers.GetOpts{}).ExtractMetadata()
	_ = meta

	if err != nil {
		return nil, fmt.Errorf("Error getting container %s: %s", name, ProviderErrorToString(err))
	}
	return &api.ContainerInfo{
		Name:       name,
		Host:       "TODO Host",
		MountPoint: "TODO mountpoint",
		NbItems:    -1,
	}, nil

}

// ListContainers list object containers
func (client *Client) ListContainers() ([]string, error) {
	opts := &containers.ListOpts{Full: true}

	pager := containers.List(client.Container, opts)

	var containerList []string
	err := pager.EachPage(func(page pagination.Page) (bool, error) {

		// Get a slice of strings, i.e. container names
		containerNames, err := containers.ExtractNames(page)
		if err != nil {
			return false, err
		}
		for _, n := range containerNames {
			containerList = append(containerList, n)
		}

		return true, nil
	})
	if err != nil {
		return nil, fmt.Errorf("Error listing containers: %s", ProviderErrorToString(err))
	}
	return containerList, nil
}

// PutObject put an object into an object container
func (client *Client) PutObject(container string, obj api.Object) error {
	var ti time.Time
	opts := objects.CreateOpts{
		Metadata:    obj.Metadata,
		ContentType: obj.ContentType,
		Content:     obj.Content,
	}
	if ti != obj.DeleteAt {
		opts.DeleteAt = int(obj.DeleteAt.Unix())
	}
	_, err := objects.Create(client.Container, container, obj.Name, opts).Extract()
	if err != nil {
		return fmt.Errorf("Error creating object %s in container %s : %s", obj.Name, container, ProviderErrorToString(err))
	}
	return nil
}

// UpdateObjectMetadata update an object into an object container
func (client *Client) UpdateObjectMetadata(container string, obj api.Object) error {
	var ti time.Time
	opts := objects.UpdateOpts{
		Metadata: obj.Metadata,
	}
	if ti != obj.DeleteAt {
		opts.DeleteAt = int(obj.DeleteAt.Unix())
	}
	_, err := objects.Update(client.Container, container, obj.Name, opts).Extract()
	return err
}

// GetObject get  object content from an object container
func (client *Client) GetObject(container string, name string, ranges []api.Range) (*api.Object, error) {
	var rList []string
	for _, r := range ranges {
		rList = append(rList, r.String())
	}
	sRanges := strings.Join(rList, ",")
	res := objects.Download(client.Container, container, name, objects.DownloadOpts{
		Range: fmt.Sprintf("bytes=%s", sRanges),
	})
	content, err := res.ExtractContent()
	if err != nil {
		return nil, fmt.Errorf("Error getting object %s from %s : %s", name, container, ProviderErrorToString(err))
	}
	metadata := make(map[string]string)
	for k, v := range res.Header {
		if strings.HasPrefix(k, "X-Object-Meta-") {
			key := strings.TrimPrefix(k, "X-Object-Meta-")
			metadata[key] = v[0]
		}
	}
	header, err := res.Extract()
	if err != nil {
		return nil, fmt.Errorf("Error getting object %s from %s : %s", name, container, ProviderErrorToString(err))
	}

	if len(ranges) > 1 {
		var buff bytes.Buffer
		sc := string(content)
		tokens := strings.Split(sc, "\r\n")
		read := false
		for _, t := range tokens {
			if len(t) == 0 {
				continue
			}
			if strings.HasPrefix(t, "Content-Range:") {
				read = true
			} else if read {
				buff.Write([]byte(t))
				read = false
			}
		}
		content = buff.Bytes()
	}

	return &api.Object{
		Content:       bytes.NewReader(content),
		DeleteAt:      header.DeleteAt,
		Metadata:      metadata,
		Date:          header.Date,
		LastModified:  header.LastModified,
		ContentType:   header.ContentType,
		ContentLength: header.ContentLength,
	}, nil
}

// GetObjectMetadata get  object metadata from an object container
func (client *Client) GetObjectMetadata(container string, name string) (*api.Object, error) {

	res := objects.Get(client.Container, container, name, objects.GetOpts{})
	meta, err := res.ExtractMetadata()

	if err != nil {
		return nil, fmt.Errorf("Error getting object content: %s", ProviderErrorToString(err))
	}
	header, err := res.Extract()
	if err != nil {
		return nil, fmt.Errorf("Error getting object content: %s", ProviderErrorToString(err))
	}

	return &api.Object{
		DeleteAt:      header.DeleteAt,
		Metadata:      meta,
		Date:          header.Date,
		LastModified:  header.LastModified,
		ContentType:   header.ContentType,
		ContentLength: header.ContentLength,
	}, nil
}

// ListObjects list objects of a container
func (client *Client) ListObjects(container string, filter api.ObjectFilter) ([]string, error) {
	// We have the option of filtering objects by their attributes
	opts := &objects.ListOpts{
		Full:   false,
		Path:   filter.Path,
		Prefix: filter.Prefix,
	}

	pager := objects.List(client.Container, container, opts)
	var objectList []string
	err := pager.EachPage(func(page pagination.Page) (bool, error) {
		objectNames, err := objects.ExtractNames(page)
		if err != nil {
			return false, err
		}
		objectList = append(objectList, objectNames...)
		return true, nil
	})
	if err != nil {
		return nil, fmt.Errorf("Error listing objects of container '%s': %s", container, ProviderErrorToString(err))
	}
	return objectList, nil
}

// CopyObject copies an object
func (client *Client) CopyObject(containerSrc, objectSrc, objectDst string) error {

	opts := &objects.CopyOpts{
		Destination: objectDst,
	}

	result := objects.Copy(client.Container, containerSrc, objectSrc, opts)

	_, err := result.Extract()
	if err != nil {
		return fmt.Errorf("Error copying object %s into %s from container %s : %s", objectSrc, objectDst, containerSrc, ProviderErrorToString(err))
	}
	return nil
}

// DeleteObject deleta an object from a container
func (client *Client) DeleteObject(container, object string) error {
	_, err := objects.Delete(client.Container, container, object, objects.DeleteOpts{}).Extract()
	if err != nil {
		return fmt.Errorf("Error deleting objects %s of container %s: %s", object, container, ProviderErrorToString(err))
	}
	return nil

}<|MERGE_RESOLUTION|>--- conflicted
+++ resolved
@@ -136,12 +136,8 @@
 	return &av, nil
 }
 
-<<<<<<< HEAD
-// ListVolumes returns a list of volumes
-=======
 //ListVolumes return the list of all volume known on the current tenant (all=ture)
 //or 'only' thode monitored by safescale (all=false) ie those monitored by metadata
->>>>>>> 56d8f1a0
 func (client *Client) ListVolumes(all bool) ([]api.Volume, error) {
 	if all {
 		return client.listAllVolumes()
