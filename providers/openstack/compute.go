--- conflicted
+++ resolved
@@ -388,27 +388,16 @@
 	if err != nil {
 		return err
 	}
-<<<<<<< HEAD
-	return client.PutObject(VMContainerName, api.Object{
-=======
 	return client.PutObject(api.VMContainerName, api.Object{
->>>>>>> c14b6242
 		Name:    vm.ID,
 		Content: bytes.NewReader(buffer.Bytes()),
 	})
 }
 func (client *Client) removeVMDefinition(vmID string) error {
-<<<<<<< HEAD
-	return client.DeleteObject(VMContainerName, vmID)
-}
-func (client *Client) readVMDefinition(vmID string) (*api.VM, error) {
-	o, err := client.GetObject(VMContainerName, vmID, nil)
-=======
 	return client.DeleteObject(api.VMContainerName, vmID)
 }
 func (client *Client) readVMDefinition(vmID string) (*api.VM, error) {
 	o, err := client.GetObject(api.VMContainerName, vmID, nil)
->>>>>>> c14b6242
 	if err != nil {
 		return nil, err
 	}
