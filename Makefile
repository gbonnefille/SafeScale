ndef = $(if $(value $(1)),,$(error $(1) not set))

.DEFAULT_GOAL := help

.PHONY: default
default: help ;

#ROOTDIR:=$(shell ROOTDIR='$(ROOTDIR)' bash -c "dirname $(realpath $(lastword $(MAKEFILE_LIST)))")
#export ROOTDIR

include ./common.mk

# Binaries generated
EXECS=cli/safescale/safescale cli/safescale/safescale-cover cli/safescaled/safescaled cli/safescaled/safescaled-cover

# List of files
PKG_FILES := $(shell find . -type f -name '*.go' | grep -v version.go | grep -v gomock_reflect_ | grep -v /mocks )
# List of packages
PKG_LIST := $(shell $(GO) list ./... | grep -v lib/security/)
# List of packages alt
PKG_LIST_ALT := $(shell find . -type f -name '*.go' | grep -v version.go | grep -v gomock_reflect_ | grep -v /mocks | grep -v vclouddirector | grep -v ebrc |  xargs -I {} dirname {} | uniq )
# List of packages to test
TESTABLE_PKG_LIST := $(shell $(GO) list ./... | grep -v lib/security/ | grep -v sandbox)

# DEPENDENCIES MANAGEMENT
STRINGER := golang.org/x/tools/cmd/stringer
RICE := github.com/GeertJohan/go.rice github.com/GeertJohan/go.rice/rice
PROTOC := github.com/golang/protobuf
PROTOBUF := github.com/golang/protobuf/protoc-gen-go

# Build tools
CONVEY := github.com/smartystreets/goconvey
MOCKGEN := github.com/golang/mock/gomock github.com/golang/mock/mockgen
COVER := golang.org/x/tools/cmd/cover
LINTER := golang.org/x/lint/golint
ERRCHECK := github.com/kisielk/errcheck
XUNIT := github.com/tebeka/go2xunit
COVERTOOL := github.com/dlespiau/covertool
GOVENDOR := github.com/kardianos/govendor

BUILD_TAGS =
export BUILD_TAGS

all: begin ground getdevdeps sdk generate lib cli err vet
	@printf "%b" "$(OK_COLOR)$(OK_STRING) Build SUCCESSFUL $(NO_COLOR)\n";

common: begin ground getdevdeps sdk generate

versioncut:
	@(($(GO) version | grep go1.15) || ($(GO) version | grep go1.14)) || (printf "%b" "$(ERROR_COLOR)$(ERROR_STRING) Minimum go version is 1.14 ! $(NO_COLOR)\n" && /bin/false);

begin: versioncut
	@printf "%b" "$(OK_COLOR)$(INFO_STRING) Build begins...$(NO_COLOR)\n";

libvirt:
	@printf "%b" "$(OK_COLOR)$(INFO_STRING) Libvirt driver enabled$(NO_COLOR)\n";
	@systemctl status libvirtd.service >/dev/null 2>&1 || { printf "%b" "$(ERROR_COLOR)$(ERROR_STRING) libvirt is required but it's not installed.  Aborting.$(NO_COLOR)\n" >&2; exit 1; }
	@lsmod | grep kvm >/dev/null 2>&1 || { printf "%b" "$(ERROR_COLOR)$(ERROR_STRING) kvm is required but it's not installed.  Aborting.$(NO_COLOR)\n" >&2; exit 1; }
	@grep -E '^flags.*(vmx|svm)' /proc/cpuinfo >/dev/null 2>&1 && \
	if [ $$? -eq 0 ]; then \
		printf "%b" "$(OK_COLOR)$(OK_STRING) Hardware acceleration is available!\n"; \
	else \
		printf "%b" "$(WARN_COLOR)$(WARN_STRING) Hardware acceleration is NOT available!\n"; \
	fi
	@printf "%b" "$(WARN_COLOR)$(WARN_STRING) Libvirt doesn't work on develop branch right now!\n"; exit 1;\
	#$(eval BUILD_TAGS = "--tags=libvirt")

with_git:
	@command -v git >/dev/null 2>&1 || { printf "%b" "$(ERROR_COLOR)$(ERROR_STRING) git is required but it's not installed.  Aborting.$(NO_COLOR)\n" >&2; exit 1; }

ground:
	@printf "%b" "$(OK_COLOR)$(INFO_STRING) Testing tool prerequisites, $(NO_COLOR)target $(OBJ_COLOR)$(@)$(NO_COLOR)\n";
	@command -v git >/dev/null 2>&1 || { printf "%b" "$(ERROR_COLOR)$(ERROR_STRING) git is required but it's not installed.  Aborting.$(NO_COLOR)\n" >&2; exit 1; }
	@command -v $(GO) >/dev/null 2>&1 || { printf "%b" "$(ERROR_COLOR)$(ERROR_STRING) go is required but it's not installed.  Aborting.$(NO_COLOR)\n" >&2; exit 1; }
	@command -v protoc >/dev/null 2>&1 || { printf "%b" "$(ERROR_COLOR)$(ERROR_STRING) protoc is required but it's not installed.  Aborting.$(NO_COLOR)\n" >&2; exit 1; }

getdevdeps: begin ground
	@printf "%b" "$(OK_COLOR)$(INFO_STRING) Testing prerequisites, $(NO_COLOR)target $(OBJ_COLOR)$(@)$(NO_COLOR)\n";
	@which rice go2xunit cover covertool govendor > /dev/null; if [ $$? -ne 0 ]; then \
    	$(GO) get -u $(RICE) $(COVER) $(XUNIT) $(GOVENDOR) $(COVERTOOL) &>/dev/null || true; \
    fi
	@which protoc-gen-go > /dev/null; if [ $$? -ne 0 ]; then \
		printf "%b" "$(OK_COLOR)$(INFO_STRING) Downloading protoc-gen-go...\n" && $(GO) get github.com/golang/protobuf/protoc-gen-go@v1.3.2 &>/dev/null || true; \
	fi
	@which mockgen > /dev/null; if [ $$? -ne 0 ]; then \
		printf "%b" "$(OK_COLOR)$(INFO_STRING) Downloading mockgen...\n" && $(GO) get -u  $(MOCKGEN) &>/dev/null || true; \
	fi
	@which errcheck > /dev/null; if [ $$? -ne 0 ]; then \
		printf "%b" "$(OK_COLOR)$(INFO_STRING) Downloading errcheck...\n" && $(GO) get -u  $(ERRCHECK) &>/dev/null || true; \
	fi
	@which goconvey > /dev/null; if [ $$? -ne 0 ]; then \
		printf "%b" "$(OK_COLOR)$(INFO_STRING) Downloading convey...\n" && $(GO) get -u  $(CONVEY) &>/dev/null || true; \
	fi
	@which golint > /dev/null; if [ $$? -ne 0 ]; then \
		printf "%b" "$(OK_COLOR)$(INFO_STRING) Downloading linter...\n" && $(GO) get -u  $(LINTER) &>/dev/null || true; \
	fi
	@which stringer > /dev/null; if [ $$? -ne 0 ]; then \
		printf "%b" "$(OK_COLOR)$(INFO_STRING) Downloading stringer...\n" && $(GO) get -u  $(STRINGER) &>/dev/null || true; \
	fi
<<<<<<< HEAD
#	@which golangci-lint > /dev/null; if [ $$? -ne 0 ]; then \
#		curl -sSfL https://raw.githubusercontent.com/golangci/golangci-lint/master/install.sh | sh -s -- -b $($(GO) env GOPATH)/bin v1.26.0 || true; \
#	fi
=======
	@which golangci-lint > /dev/null; if [ $$? -ne 0 ]; then \
		curl -sSfL https://raw.githubusercontent.com/golangci/golangci-lint/master/install.sh | sh -s -- -b $(shell $(GO) env GOPATH)/bin v1.26.0 || true; \
	fi
>>>>>>> f2adf41d

ensure: common
	@printf "%b" "$(OK_COLOR)$(INFO_STRING) Code generation, $(NO_COLOR)target $(OBJ_COLOR)$(@)$(NO_COLOR)\n";
	
sdk: getdevdeps
	@(cd lib && $(MAKE) $(@))

lib: common
	@printf "%b" "$(OK_COLOR)$(INFO_STRING) Building SafeScale libraries, $(NO_COLOR)target $(OBJ_COLOR)$(@)$(NO_COLOR)\n";
	@(cd lib && $(MAKE) all)

cli: common lib
	@printf "%b" "$(OK_COLOR)$(INFO_STRING) Building SafeScale binaries, $(NO_COLOR)target $(OBJ_COLOR)$(@)$(NO_COLOR)\n";
	@(cd cli && $(MAKE) all)

clean:
	@printf "%b" "$(OK_COLOR)$(INFO_STRING) Cleaning..., $(NO_COLOR)target $(OBJ_COLOR)$(@)$(NO_COLOR)\n";
	@(cd cli && $(MAKE) $(@))
	@(cd lib && $(MAKE) $(@))

mrproper: clean
	@(git clean -xdf -e .idea -e vendor -e .vscode || true)

install:
	@($(CP) -f $(EXECS) $(GOBIN) || true)

installci:
	@(mkdir -p $(CIBIN) || true)
	@($(CP) -f $(EXECS) $(CIBIN) || true)

godocs:
	@printf "%b" "$(OK_COLOR)$(INFO_STRING) Running godocs in background, $(NO_COLOR)target $(OBJ_COLOR)$(@)$(NO_COLOR)\n";
	@(godoc -http=:6060 &)

convey:
	@printf "%b" "$(OK_COLOR)$(INFO_STRING) Running goconvey in background, $(NO_COLOR)target $(OBJ_COLOR)$(@)$(NO_COLOR)\n";
	@(cd lib/utils && goconvey -port 8082 &)

conveystop:
	@printf "%b" "$(OK_COLOR)$(INFO_STRING) Stopping goconvey in background, $(NO_COLOR)target $(OBJ_COLOR)$(@)$(NO_COLOR)\n";
	@(ps -ef | grep goconvey | grep 8082 | awk {'print $2'} | xargs kill -9 || true)

depclean: begin
	@printf "%b" "$(OK_COLOR)$(INFO_STRING) Cleaning vendor and redownloading deps, $(NO_COLOR)target $(OBJ_COLOR)$(@)$(NO_COLOR)\n";
	@($(GO) mod download)

generate: sdk
	@printf "%b" "$(OK_COLOR)$(INFO_STRING) Running code generation, $(NO_COLOR)target $(OBJ_COLOR)$(@)$(NO_COLOR)\n";
	@rm -f ./generation_results.log || true
	@$(GO) generate -run stringer ./...  2>&1 | tee -a generation_results.log
	@cd cli && $(MAKE) gensrc 2>&1 | tee -a generation_results.log
	@cd lib && $(MAKE) gensrc 2>&1 | tee -a generation_results.log
	@cd lib && $(MAKE) generate 2>&1 | tee -a generation_results.log
	@cd cli && $(MAKE) generate 2>&1 | tee -a generation_results.log
	@if [ -s ./generation_results.log ]; then printf "%b" "$(WARN_COLOR)$(WARN_STRING) Warning generating code, if RICE related, then is a false warning !$(NO_COLOR)\n";fi;

test: begin generate mockgen # Run unit tests
	@printf "%b" "$(OK_COLOR)$(INFO_STRING) Running unit tests, $(NO_COLOR)target $(OBJ_COLOR)$(@)$(NO_COLOR)\n";
	@$(GO) test -v ${PKG_LIST_ALT} 2>&1 > test_results.log || true
	@go2xunit -input test_results.log -output xunit_tests.xml || true
	@if [ -s ./test_results.log ] && grep FAIL ./test_results.log; then printf "%b" "$(ERROR_COLOR)$(ERROR_STRING) tests FAILED ! Take a look at ./test_results.log $(NO_COLOR)\n";else printf "%b" "$(OK_COLOR)$(OK_STRING) CONGRATS. TESTS PASSED ! $(NO_COLOR)\n";fi;

gofmt: begin
	@printf "%b" "$(OK_COLOR)$(INFO_STRING) Running gofmt checks, $(NO_COLOR)target $(OBJ_COLOR)$(@)$(NO_COLOR)\n";
	@if [ -n "$$($(GOFMT) -d $(PKG_FILES))" ]; then \
		"$$($(GOFMT) -d $(PKG_FILES))" \
		echo "-- gofmt check failed"; \
		/bin/false; \
	fi

err: begin generate
	@printf "%b" "$(OK_COLOR)$(INFO_STRING) Running errcheck, $(NO_COLOR)target $(OBJ_COLOR)$(@)$(NO_COLOR)\n";
	@errcheck $(PKG_LIST_ALT) 2>&1 | tee err_results.log
	@if [ -s ./err_results.log ]; then printf "%b" "$(ERROR_COLOR)$(ERROR_STRING) errcheck FAILED !$(NO_COLOR)\n";exit 1;else printf "%b" "$(OK_COLOR)$(OK_STRING) CONGRATS. NO PROBLEMS DETECTED ! $(NO_COLOR)\n";fi;

vet: begin generate
	@printf "%b" "$(OK_COLOR)$(INFO_STRING) Running vet checks, $(NO_COLOR)target $(OBJ_COLOR)$(@)$(NO_COLOR)\n";
	@$(GO) vet ${PKG_LIST_ALT} 2>&1 | tee vet_results.log
	@if [ -s ./vet_results.log ]; then printf "%b" "$(ERROR_COLOR)$(ERROR_STRING) vet FAILED !$(NO_COLOR)\n";exit 1;else printf "%b" "$(OK_COLOR)$(OK_STRING) CONGRATS. NO PROBLEMS DETECTED ! $(NO_COLOR)\n";fi

mockgen:
	@$(GO) generate -run mockgen ./...  2>&1 | tee -a generation_results.log

lint: begin generate
	@printf "%b" "$(OK_COLOR)$(INFO_STRING) Running lint checks, $(NO_COLOR)target $(OBJ_COLOR)$(@)$(NO_COLOR)\n";
	@golint ./... | grep -v vendor | grep -v test | grep -v Test | grep -v enum\. | grep -v version\.go || true

metalint: begin generate
	@printf "%b" "$(OK_COLOR)$(INFO_STRING) Running metalint checks, $(NO_COLOR)target $(OBJ_COLOR)$(@)$(NO_COLOR)\n";
	@(which golangci-lint > /dev/null && golangci-lint --color never --disable-all --enable=unused --enable=unparam --enable=deadcode --enable=gocyclo --enable=varcheck --enable=staticcheck --enable=structcheck --enable=typecheck --enable=maligned --enable=errcheck --enable=ineffassign --enable=interfacer --enable=unconvert --enable=goconst --enable=gosec --enable=megacheck --enable=gocritic --enable=depguard run --enable=dogsled --enable=funlen --enable=gochecknoglobals ./... || true) || echo "golangci-lint not installed in your system"

style: begin generate gofmt
	@printf "%b" "$(OK_COLOR)$(INFO_STRING) Running style checks, $(NO_COLOR)target $(OBJ_COLOR)$(@)$(NO_COLOR)\n";
	@(which golangci-lint > /dev/null && golangci-lint --color never --disable-all --enable=errcheck --enable=stylecheck --enable=deadcode --enable=golint --enable=gocritic --enable=staticcheck --enable=gosimple --enable=govet --enable=ineffassign --enable=varcheck run ./... || true) || echo "golangci-lint not installed in your system"

coverage: begin generate
	@printf "%b" "$(OK_COLOR)$(INFO_STRING) Collecting coverage data, $(NO_COLOR)target $(OBJ_COLOR)$(@)$(NO_COLOR)\n";
	@$(GO) test -v ${TESTABLE_PKG_LIST} -coverprofile=cover.out > coverage_results.log 2>&1 || true
	@$(GO) tool cover -html=cover.out -o cover.html || true

show-cov: begin generate
	@command -v firefox >/dev/null 2>&1 || { printf "%b" "$(ERROR_COLOR)$(ERROR_STRING) You don't have firefox on PATH.  Aborting.$(NO_COLOR)\n" >&2; exit 1; }
	@if [ -s ./cover.out ]; then $(GO) tool cover -html=cover.out -o cover.html || true;fi
	@if [ -s ./cover.html ]; then $(BROWSER) ./cover.html || true;fi

logclean: begin
	@printf "%b" "$(OK_COLOR)$(INFO_STRING) Cleaning logs... $(NO_COLOR)target $(OBJ_COLOR)$(@)$(NO_COLOR)\n";
	@$(RM) test_results.log || true
	@$(RM) coverage_results.log || true
	@$(RM) generation_results.log || true
	@$(RM) vet_results.log || true
	@$(RM) xunit_tests.xml || true
	@$(RM) cover.out || true
	@$(RM) cover.html || true

status: with_git
	@git remote update >/dev/null 2>&1
	@printf "%b" "$(WARN_COLOR)LOCAL BUILD STATUS:$(NO_COLOR)\n";
	@printf "%b" "$(NO_COLOR)  Build hash $(OK_COLOR)$(BUILD)$(GOLD_COLOR)$(NO_COLOR)\n";
	@printf "%b" "$(WARN_COLOR)";
	@if [ $(LOCAL) = $(REMOTE) ]; then echo "  Build Up-to-date"; elif [ $(LOCAL) = $(BASE) ]; then echo "  You are behind origin/develop"; elif [ $(REMOTE) = $(BASE) ]; then echo "  You have local commits NOT PUSHED to origin/develop"; else echo "  Build Diverged, you have to merge"; fi
	@printf "%b" "$(NO_COLOR)";

help: with_git
	@echo ''
	@git remote update >/dev/null 2>&1
	@printf "%b" "$(GOLD_COLOR) *************** SAFESCALE BUILD$(GOLD_COLOR) ****************$(NO_COLOR)\n";
	@echo ' If in doubt, try "make all"'
	@echo ''
	@printf "%b" "$(OK_COLOR)BUILD TARGETS:$(NO_COLOR)\n";
	@printf "%b" "  $(GOLD_COLOR)all          - Builds all binaries$(NO_COLOR)\n";
	@printf "%b" "$(NO_COLOR)";
	@echo '  help         - Prints this help message'
	@echo '  godocs       - Runs godoc in background at port 6060.'
	@echo '                 Go to (http://localhost:6060/pkg/github.com/CS-SI/)'
	@echo '  install      - Copies all binaries to $(GOBIN)'
	@echo ''
	@printf "%b" "$(OK_COLOR)TESTING TARGETS:$(NO_COLOR)\n";
	@printf "%b" "$(NO_COLOR)";
	@echo '  lint         - Runs linter'
	@echo '  metalint     - Runs golangci-lint'
	@echo '  vet          - Runs all checks'
	@echo '  err          - Looks for unhandled errors'
	@echo '  test         - Runs all unit tests'
	@echo '  convey       - Runs goconvey in lib dir'
	@echo '  coverage     - Collects coverage info from unit tests'
	@echo '  show-cov     - Displays coverage info in firefox'
	@echo ''
	@printf "%b" "$(OK_COLOR)DEV TARGETS:$(NO_COLOR)\n";
	@printf "%b" "$(NO_COLOR)";
	@echo '  clean        - Removes files generated by build.'
	@echo '  depclean     - Rebuilds vendor dependencies'
	@echo '  logclean     - Removes log files generated by build.'
	@echo '  status       - Shows build status.'
	@echo ''
	@echo<|MERGE_RESOLUTION|>--- conflicted
+++ resolved
@@ -97,15 +97,9 @@
 	@which stringer > /dev/null; if [ $$? -ne 0 ]; then \
 		printf "%b" "$(OK_COLOR)$(INFO_STRING) Downloading stringer...\n" && $(GO) get -u  $(STRINGER) &>/dev/null || true; \
 	fi
-<<<<<<< HEAD
-#	@which golangci-lint > /dev/null; if [ $$? -ne 0 ]; then \
-#		curl -sSfL https://raw.githubusercontent.com/golangci/golangci-lint/master/install.sh | sh -s -- -b $($(GO) env GOPATH)/bin v1.26.0 || true; \
-#	fi
-=======
 	@which golangci-lint > /dev/null; if [ $$? -ne 0 ]; then \
-		curl -sSfL https://raw.githubusercontent.com/golangci/golangci-lint/master/install.sh | sh -s -- -b $(shell $(GO) env GOPATH)/bin v1.26.0 || true; \
-	fi
->>>>>>> f2adf41d
+		curl -sSfL https://raw.githubusercontent.com/golangci/golangci-lint/master/install.sh | sh -s -- -b $($(GO) env GOPATH)/bin v1.26.0 || true; \
+	fi
 
 ensure: common
 	@printf "%b" "$(OK_COLOR)$(INFO_STRING) Code generation, $(NO_COLOR)target $(OBJ_COLOR)$(@)$(NO_COLOR)\n";
