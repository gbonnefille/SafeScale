--- conflicted
+++ resolved
@@ -7,85 +7,6 @@
 	"github.com/CS-SI/SafeScale/integration_tests/enums/Providers"
 )
 
-<<<<<<< HEAD
-	out, err = getOutput("broker ssh run gw-deploytest -c \"docker ps\"")
-	fmt.Print(out)
-	require.NotNil(t, err)
-	require.False(t, strings.Contains(out, "CONTAINER"))
-}
-
-func Test_Docker_Feature_Not_Gateway(t *testing.T) {
-	runOnlyInIntegrationTest("TEST_OVH")
-	featureTeardown()
-	defer featureTeardown()
-
-	brokerd_launched, err := isBrokerdLaunched()
-	if !brokerd_launched {
-		fmt.Println("This requires that you launch brokerd in background and set the tenant")
-		require.True(t, brokerd_launched)
-	}
-	require.Nil(t, err)
-
-	in_path, err := canBeRun("broker")
-	require.Nil(t, err)
-
-	require.True(t, brokerd_launched)
-	require.True(t, in_path)
-
-	out, err := getOutput("broker tenant list")
-	require.Nil(t, err)
-	require.True(t, len(out) > 0)
-
-	out, err = getOutput("broker tenant get")
-	if err != nil {
-		fmt.Println("This requires that you set the right tenant before launching the tests")
-		require.Nil(t, err)
-	}
-	require.True(t, len(out) > 0)
-
-	out, err = getOutput("broker network create deploytest")
-	require.Nil(t, err)
-
-	out, err = getOutput("broker ssh run gw-deploytest -c \"uptime\"")
-	fmt.Print(out)
-	require.Nil(t, err)
-	require.True(t, strings.Contains(out, "0 users"))
-
-	out, err = getOutput("broker host create dockervm --public --net deploytest")
-	require.Nil(t, err)
-
-	out, err = getOutput("deploy host check-feature dockervm docker")
-	require.NotNil(t, err)
-
-	out, err = getOutput("deploy host add-feature dockervm docker")
-	require.Nil(t, err)
-
-	out, err = getOutput("broker ssh run dockervm -c \"docker ps\"")
-	fmt.Print(out)
-	require.Nil(t, err)
-	require.True(t, strings.Contains(out, "CONTAINER"))
-
-	out, err = getOutput("deploy host check-feature dockervm docker")
-	require.Nil(t, err)
-
-	out, err = getOutput("deploy host delete-feature dockervm docker")
-	require.Nil(t, err)
-
-	out, err = getOutput("deploy host check-feature dockervm docker")
-	require.NotNil(t, err)
-
-	out, err = getOutput("broker ssh run dockervm -c \"docker ps\"")
-	fmt.Print(out)
-	require.NotNil(t, err)
-	require.False(t, strings.Contains(out, "CONTAINER"))
-}
-
-func featureTeardown()  {
-	log.Printf("Starting cleanup...")
-	_, _ = getOutput("broker host delete dockervm")
-	_, _ = getOutput("broker network delete deploytest")
-	log.Printf("Finishing cleanup...")
-=======
 func Test_Docker(t *testing.T) {
 	integration_tests.Docker(t, Providers.OVH)
 }
@@ -104,5 +25,4 @@
 
 func Test_ReverseProxy(t *testing.T) {
 	integration_tests.ReverseProxy(t, Providers.OVH)
->>>>>>> 5c94a3f8
 }