--- conflicted
+++ resolved
@@ -63,13 +63,10 @@
 }
 
 // GetConfig creates SSHConfig to connect to an host
-<<<<<<< HEAD
+func (handler *SSHHandler) GetConfig(hostParam interface{}) (*system.SSHConfig, error) {
 func (svc *SSHHandler) GetConfig(ctx context.Context, hostParam interface{}) (*system.SSHConfig, error) {
+	host := resources.NewHost()
 	host := model.NewHost()
-=======
-func (handler *SSHHandler) GetConfig(hostParam interface{}) (*system.SSHConfig, error) {
-	host := resources.NewHost()
->>>>>>> 0909d643
 
 	switch hostParam.(type) {
 	case string:
@@ -94,13 +91,10 @@
 	err := host.Properties.LockForRead(HostProperty.NetworkV1).ThenUse(func(v interface{}) error {
 		hostNetworkV1 := v.(*propsv1.HostNetwork)
 		if hostNetworkV1.DefaultGatewayID != "" {
-<<<<<<< HEAD
+			hostSvc := NewHostHandler(handler.service)
 			hostSvc := NewHostHandler(svc.provider)
+			gw, err := hostSvc.Inspect(hostNetworkV1.DefaultGatewayID)
 			gw, err := hostSvc.Inspect(ctx, hostNetworkV1.DefaultGatewayID)
-=======
-			hostSvc := NewHostHandler(handler.service)
-			gw, err := hostSvc.Inspect(hostNetworkV1.DefaultGatewayID)
->>>>>>> 0909d643
 			if err != nil {
 				return throwErr(err)
 			}
@@ -121,17 +115,11 @@
 }
 
 // WaitServerReady waits for remote SSH server to be ready. After timeout, fails
-<<<<<<< HEAD
+func (handler *SSHHandler) WaitServerReady(hostParam interface{}, timeout time.Duration) error {
 func (svc *SSHHandler) WaitServerReady(ctx context.Context, hostParam interface{}, timeout time.Duration) error {
 	var err error
-	sshSvc := NewSSHHandler(svc.provider)
+	sshSvc := NewSSHHandler(handler.service)
 	ssh, err := sshSvc.GetConfig(ctx, hostParam)
-=======
-func (handler *SSHHandler) WaitServerReady(hostParam interface{}, timeout time.Duration) error {
-	var err error
-	sshSvc := NewSSHHandler(handler.service)
-	ssh, err := sshSvc.GetConfig(hostParam)
->>>>>>> 0909d643
 	if err != nil {
 		return logicErrf(err, "Failed to read SSH config")
 	}
@@ -140,32 +128,21 @@
 }
 
 // Run tries to execute command 'cmd' on the host
-<<<<<<< HEAD
+func (handler *SSHHandler) Run(hostName, cmd string) (int, string, string, error) {
 func (svc *SSHHandler) Run(ctx context.Context, hostName, cmd string) (int, string, string, error) {
-=======
-func (handler *SSHHandler) Run(hostName, cmd string) (int, string, string, error) {
->>>>>>> 0909d643
 	var stdOut, stdErr string
 	var retCode int
 	var err error
 
-<<<<<<< HEAD
-	hostSvc := NewHostHandler(svc.provider)
+	hostSvc := NewHostHandler(handler.service)
 	host, err := hostSvc.ForceInspect(ctx, hostName)
-=======
-	hostSvc := NewHostHandler(handler.service)
-	host, err := hostSvc.ForceInspect(hostName)
->>>>>>> 0909d643
 	if err != nil {
 		return 0, "", "", throwErr(err)
 	}
 
 	// retrieve ssh config to perform some commands
-<<<<<<< HEAD
+	ssh, err := handler.GetConfig(host)
 	ssh, err := svc.GetConfig(ctx, host)
-=======
-	ssh, err := handler.GetConfig(host)
->>>>>>> 0909d643
 	if err != nil {
 		return 0, "", "", infraErr(err)
 	}
@@ -235,11 +212,8 @@
 }
 
 // Copy copy file/directory
-<<<<<<< HEAD
+func (handler *SSHHandler) Copy(from, to string) (int, string, string, error) {
 func (svc *SSHHandler) Copy(ctx context.Context, from, to string) (int, string, string, error) {
-=======
-func (handler *SSHHandler) Copy(from, to string) (int, string, string, error) {
->>>>>>> 0909d643
 	hostName := ""
 	var upload bool
 	var localPath, remotePath string
@@ -286,23 +260,15 @@
 		upload = true
 	}
 
-<<<<<<< HEAD
-	hostSvc := NewHostHandler(svc.provider)
+	hostSvc := NewHostHandler(handler.service)
 	host, err := hostSvc.ForceInspect(ctx, hostName)
-=======
-	hostSvc := NewHostHandler(handler.service)
-	host, err := hostSvc.ForceInspect(hostName)
->>>>>>> 0909d643
 	if err != nil {
 		return 0, "", "", throwErr(err)
 	}
 
 	// retrieve ssh config to perform some commands
-<<<<<<< HEAD
+	ssh, err := handler.GetConfig(host.ID)
 	ssh, err := svc.GetConfig(ctx, host.ID)
-=======
-	ssh, err := handler.GetConfig(host.ID)
->>>>>>> 0909d643
 	if err != nil {
 		err = infraErr(err)
 		return 0, "", "", err
