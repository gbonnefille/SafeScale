/*
 * Copyright 2018, CS Systemes d'Information, http://www.c-s.fr
 *
 * Licensed under the Apache License, Version 2.0 (the "License");
 * you may not use this file except in compliance with the License.
 * You may obtain a copy of the License at
 *
 *     http://www.apache.org/licenses/LICENSE-2.0
 *
 * Unless required by applicable law or agreed to in writing, software
 * distributed under the License is distributed on an "AS IS" BASIS,
 * WITHOUT WARRANTIES OR CONDITIONS OF ANY KIND, either express or implied.
 * See the License for the specific language governing permissions and
 * limitations under the License.
 */

package handlers

import (
<<<<<<< HEAD
	"context"

	"github.com/CS-SI/SafeScale/providers"
	"github.com/CS-SI/SafeScale/providers/model"
=======
	"github.com/CS-SI/SafeScale/iaas"
	"github.com/CS-SI/SafeScale/iaas/resources"
>>>>>>> 0909d643
)

//go:generate mockgen -destination=../mocks/mock_imageapi.go -package=mocks github.com/CS-SI/SafeScale/broker/server/handlers ImageAPI

// TODO At service level, ve need to log before returning, because it's the last chance to track the real issue in server side

// ImageAPI defines API to manipulate images
type ImageAPI interface {
<<<<<<< HEAD
	List(ctx context.Context, all bool) ([]model.Image, error)
	Select(ctx context.Context, osfilter string) (*model.Image, error)
	Filter(ctx context.Context, osfilter string) ([]model.Image, error)
=======
	List(all bool) ([]resources.Image, error)
	Select(osfilter string) (*resources.Image, error)
	Filter(osfilter string) ([]resources.Image, error)
}

// ImageHandler image service
type ImageHandler struct {
	service *iaas.Service
>>>>>>> 0909d643
}

// NewImageHandler creates an host service
func NewImageHandler(svc *iaas.Service) ImageAPI {
	return &ImageHandler{
		service: svc,
	}
}

// List returns the image list
<<<<<<< HEAD
func (srv *ImageHandler) List(ctx context.Context, all bool) ([]model.Image, error) {
	images, err := srv.provider.ListImages(all)
=======
func (handler *ImageHandler) List(all bool) ([]resources.Image, error) {
	images, err := handler.service.ListImages(all)
>>>>>>> 0909d643
	return images, infraErr(err)
}

// Select selects the image that best fits osname
<<<<<<< HEAD
func (srv *ImageHandler) Select(ctx context.Context, osname string) (*model.Image, error) {
=======
func (handler *ImageHandler) Select(osname string) (*resources.Image, error) {
>>>>>>> 0909d643
	return nil, nil
}

// Filter filters the images that do not fit osname
<<<<<<< HEAD
func (srv *ImageHandler) Filter(ctx context.Context, osname string) ([]model.Image, error) {
=======
func (handler *ImageHandler) Filter(osname string) ([]resources.Image, error) {
>>>>>>> 0909d643
	return nil, nil
}<|MERGE_RESOLUTION|>--- conflicted
+++ resolved
@@ -17,15 +17,9 @@
 package handlers
 
 import (
-<<<<<<< HEAD
-	"context"
-
-	"github.com/CS-SI/SafeScale/providers"
-	"github.com/CS-SI/SafeScale/providers/model"
-=======
 	"github.com/CS-SI/SafeScale/iaas"
 	"github.com/CS-SI/SafeScale/iaas/resources"
->>>>>>> 0909d643
+	"context"
 )
 
 //go:generate mockgen -destination=../mocks/mock_imageapi.go -package=mocks github.com/CS-SI/SafeScale/broker/server/handlers ImageAPI
@@ -34,20 +28,17 @@
 
 // ImageAPI defines API to manipulate images
 type ImageAPI interface {
-<<<<<<< HEAD
 	List(ctx context.Context, all bool) ([]model.Image, error)
+	List(all bool) ([]resources.Image, error)
 	Select(ctx context.Context, osfilter string) (*model.Image, error)
+	Select(osfilter string) (*resources.Image, error)
 	Filter(ctx context.Context, osfilter string) ([]model.Image, error)
-=======
-	List(all bool) ([]resources.Image, error)
-	Select(osfilter string) (*resources.Image, error)
 	Filter(osfilter string) ([]resources.Image, error)
 }
 
 // ImageHandler image service
 type ImageHandler struct {
 	service *iaas.Service
->>>>>>> 0909d643
 }
 
 // NewImageHandler creates an host service
@@ -58,30 +49,19 @@
 }
 
 // List returns the image list
-<<<<<<< HEAD
 func (srv *ImageHandler) List(ctx context.Context, all bool) ([]model.Image, error) {
-	images, err := srv.provider.ListImages(all)
-=======
-func (handler *ImageHandler) List(all bool) ([]resources.Image, error) {
 	images, err := handler.service.ListImages(all)
->>>>>>> 0909d643
 	return images, infraErr(err)
 }
 
 // Select selects the image that best fits osname
-<<<<<<< HEAD
 func (srv *ImageHandler) Select(ctx context.Context, osname string) (*model.Image, error) {
-=======
 func (handler *ImageHandler) Select(osname string) (*resources.Image, error) {
->>>>>>> 0909d643
 	return nil, nil
 }
 
 // Filter filters the images that do not fit osname
-<<<<<<< HEAD
 func (srv *ImageHandler) Filter(ctx context.Context, osname string) ([]model.Image, error) {
-=======
 func (handler *ImageHandler) Filter(osname string) ([]resources.Image, error) {
->>>>>>> 0909d643
 	return nil, nil
 }