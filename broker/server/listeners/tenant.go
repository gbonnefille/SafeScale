/*
 * Copyright 2018, CS Systemes d'Information, http://www.c-s.fr
 *
 * Licensed under the Apache License, Version 2.0 (the "License");
 * you may not use this file except in compliance with the License.
 * You may obtain a copy of the License at
 *
 *     http://www.apache.org/licenses/LICENSE-2.0
 *
 * Unless required by applicable law or agreed to in writing, software
 * distributed under the License is distributed on an "AS IS" BASIS,
 * WITHOUT WARRANTIES OR CONDITIONS OF ANY KIND, either express or implied.
 * See the License for the specific language governing permissions and
 * limitations under the License.
 */

package listeners

import (
	"context"
	"fmt"

	log "github.com/sirupsen/logrus"

	google_protobuf "github.com/golang/protobuf/ptypes/empty"
	"google.golang.org/grpc"
	"google.golang.org/grpc/codes"

	pb "github.com/CS-SI/SafeScale/broker"
	"github.com/CS-SI/SafeScale/broker/utils"
	"github.com/CS-SI/SafeScale/providers"
)

// Tenant structure to handle name and clientAPI for a tenant
type Tenant struct {
	name    string
	Service *providers.Service
}

var (
	currentTenant *Tenant
)

// TenantListener server is used to implement SafeScale.broker.
type TenantListener struct{}

// List registerd tenants
func (s *TenantListener) List(ctx context.Context, in *google_protobuf.Empty) (*pb.TenantList, error) {
	log.Infoln("Listeners: tenant list called")
	defer log.Debugln("Listeners: tenant list done")

	ctx, cancelFunc := context.WithCancel(ctx)

	if err := utils.ProcessRegister(ctx, cancelFunc, "Tenants List"); err != nil {
		return nil, fmt.Errorf("Failed to register the process : %s", err.Error())
	}
	defer utils.ProcessDeregister(ctx)

	tenants, err := providers.Tenants()
	if err != nil {
		return nil, err
	}

	var tl []*pb.Tenant
	for tenantName, providerName := range tenants {
		tl = append(tl, &pb.Tenant{
			Name:     tenantName,
			Provider: providerName,
		})
	}

	return &pb.TenantList{Tenants: tl}, nil
}

// Get returns the name of the current tenant used
func (s *TenantListener) Get(ctx context.Context, in *google_protobuf.Empty) (*pb.TenantName, error) {
	log.Infoln("Listeners: tenant get called")
	defer log.Debugln("Listeners: tenant get done")

<<<<<<< HEAD
	getCurrentTenant()
=======
	ctx, cancelFunc := context.WithCancel(ctx)

	if err := utils.ProcessRegister(ctx, cancelFunc, "Tenant Get"); err != nil {
		return nil, fmt.Errorf("Failed to register the process : %s", err.Error())
	}
	defer utils.ProcessDeregister(ctx)

>>>>>>> 9c56ecf0
	if currentTenant == nil {
		log.Info("Can't get tenant: no tenant set")
		return nil, grpc.Errorf(codes.FailedPrecondition, "can't get tenant: no tenant set")
	}
	return &pb.TenantName{Name: currentTenant.name}, nil
}

// GetCurrentTenant contains the current tenant
var GetCurrentTenant = getCurrentTenant

// getCurrentTenant returns the tenant used for commands or, if not set, set the tenant to use if it is the only one registerd
func getCurrentTenant() *Tenant {
	if currentTenant == nil {
		tenants, err := providers.Tenants()
		if err != nil || len(tenants) != 1 {
			return nil
		}
		// Set unique tenant as selected
		log.Println("Unique tenant set")
		for name := range tenants {
			service, err := providers.GetService(name)
			if err != nil {
				return nil
			}
			currentTenant = &Tenant{name: name, Service: service}
		}
	}
	return currentTenant
}

// Set the the tenant to use for each command
func (s *TenantListener) Set(ctx context.Context, in *pb.TenantName) (*google_protobuf.Empty, error) {
	log.Infof("Listeners: tenant set '%s' called", in.Name)
	defer log.Debugf("Listeners: tenant set '%s' done", in.Name)

	ctx, cancelFunc := context.WithCancel(ctx)

	if err := utils.ProcessRegister(ctx, cancelFunc, "Tenant Set "+in.GetName()); err != nil {
		return nil, fmt.Errorf("Failed to register the process : %s", err.Error())
	}
	defer utils.ProcessDeregister(ctx)

	if currentTenant != nil && currentTenant.name == in.GetName() {
		return &google_protobuf.Empty{}, nil
	}

	service, err := providers.GetService(in.GetName())
	if err != nil {
		return &google_protobuf.Empty{}, fmt.Errorf("Unable to set tenant '%s': %s", in.GetName(), err.Error())
	}
	currentTenant = &Tenant{name: in.GetName(), Service: service}
	log.Infof("Current tenant is now '%s'", in.GetName())
	return &google_protobuf.Empty{}, nil
}<|MERGE_RESOLUTION|>--- conflicted
+++ resolved
@@ -77,9 +77,6 @@
 	log.Infoln("Listeners: tenant get called")
 	defer log.Debugln("Listeners: tenant get done")
 
-<<<<<<< HEAD
-	getCurrentTenant()
-=======
 	ctx, cancelFunc := context.WithCancel(ctx)
 
 	if err := utils.ProcessRegister(ctx, cancelFunc, "Tenant Get"); err != nil {
@@ -87,7 +84,7 @@
 	}
 	defer utils.ProcessDeregister(ctx)
 
->>>>>>> 9c56ecf0
+	getCurrentTenant()
 	if currentTenant == nil {
 		log.Info("Can't get tenant: no tenant set")
 		return nil, grpc.Errorf(codes.FailedPrecondition, "can't get tenant: no tenant set")
