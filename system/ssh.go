/*
 * Copyright 2018, CS Systemes d'Information, http://www.c-s.fr
 *
 * Licensed under the Apache License, Version 2.0 (the "License");
 * you may not use this file except in compliance with the License.
 * You may obtain a copy of the License at
 *
 *     http://www.apache.org/licenses/LICENSE-2.0
 *
 * Unless required by applicable law or agreed to in writing, software
 * distributed under the License is distributed on an "AS IS" BASIS,
 * WITHOUT WARRANTIES OR CONDITIONS OF ANY KIND, either express or implied.
 * See the License for the specific language governing permissions and
 * limitations under the License.
 */

package system

import (
	"bytes"
	"context"
	"crypto/rand"
	"crypto/rsa"
	"crypto/x509"
	"encoding/pem"
	"fmt"
	"io"
	"io/ioutil"
	"net"
	"os"
	"os/exec"
	"reflect"
	"strconv"
	"strings"
	"syscall"
	"text/template"
	"time"

	log "github.com/sirupsen/logrus"

	"github.com/CS-SI/SafeScale/utils"
	"github.com/CS-SI/SafeScale/utils/retry"
	"golang.org/x/crypto/ssh"
)

var (
	sshErrorMap = map[int]string{
		1:  "Malformed configuration or invalid cli options",
		2:  "Connection failed",
		65: "Host not allowed to connect",
		66: "General error in ssh protocol",
		67: "Key exchange failed",
		69: "MAC error",
		70: "Compression error",
		71: "Service not available",
		72: "Protocol version not supported",
		73: "Host key not verifiable",
		74: "Connection failed",
		75: "Disconnected by application",
		76: "Too many connections",
		77: "Authentication cancelled by user",
		78: "No more authentication methods available",
		79: "Invalid user name",
	}
	scpErrorMap = map[int]string{
		1:  "General error in file copy",
		2:  "Destination is not directory, but it should be",
		3:  "Maximum symlink level exceeded",
		4:  "Connecting to host failed",
		5:  "Connection broken",
		6:  "File does not exist",
		7:  "No permission to access file",
		8:  "General error in sftp protocol",
		9:  "File transfer protocol mismatch",
		10: "No file matches a given criteria",
		65: "Host not allowed to connect",
		66: "General error in ssh protocol",
		67: "Key exchange failed",
		69: "MAC error",
		70: "Compression error",
		71: "Service not available",
		72: "Protocol version not supported",
		73: "Host key not verifiable",
		74: "Connection failed",
		75: "Disconnected by application",
		76: "Too many connections",
		77: "Authentication cancelled by user",
		78: "No more authentication methods available",
		79: "Invalid user name",
	}
)

// IsSSHRetryable tells if the retcode of a ssh command may be retried
func IsSSHRetryable(code int) bool {
	if code == 2 || code == 4 || code == 5 || code == 66 || code == 67 || code == 70 || code == 74 || code == 75 || code == 76 {
		return true
	}
	return false

}

// IsSCPRetryable tells if the retcode of a scp command may be retried
func IsSCPRetryable(code int) bool {
	if code == 4 || code == 5 || code == 66 || code == 67 || code == 70 || code == 74 || code == 75 || code == 76 {
		return true
	}
	return false
}

// SSHConfig helper to manage ssh session
type SSHConfig struct {
	User          string
	Host          string
	PrivateKey    string
	Port          int
	LocalPort     int
	GatewayConfig *SSHConfig
	cmdTpl        string
}

// SSHTunnel a SSH tunnel
type SSHTunnel struct {
	port      int
	cmd       *exec.Cmd
	cmdString string
	keyFile   *os.File
}

// SSHErrorString returns if possible the string corresponding to SSH execution
func SSHErrorString(retcode int) string {
	if msg, ok := sshErrorMap[retcode]; ok {
		return msg
	}
	return "Unqualified error"
}

// SCPErrorString returns if possible the string corresponding to SCP execution
func SCPErrorString(retcode int) string {
	if msg, ok := scpErrorMap[retcode]; ok {
		return msg
	}
	return "Unqualified error"
}

// Close closes ssh tunnel
func (tunnel *SSHTunnel) Close() error {
	defer utils.LazyRemove(tunnel.keyFile.Name())

	// Kills the process of the tunnel
	err := tunnel.cmd.Process.Kill()
	if err != nil {
		log.Printf("tunnel.cmd.Process.Kill() failed: %s\n", reflect.TypeOf(err).String())
		return fmt.Errorf("Unable to close tunnel :%s", err.Error())
	}
	// Kills remaining processes if there are some
	bytes, err := exec.Command("pgrep", "-f", tunnel.cmdString).Output()
	if err == nil {
		portStr := strings.Trim(string(bytes), "\n")
		_, err = strconv.Atoi(portStr)
		if err == nil {
			err = exec.Command("kill", "-9", portStr).Run()
			if err != nil {
				log.Printf("kill -9 failed: %s\n", reflect.TypeOf(err).String())
				return fmt.Errorf("Unable to close tunnel :%s", err.Error())
			}
		}
	}
	return nil
}

// GetFreePort get a free port
func getFreePort() (int, error) {
	listener, err := net.Listen("tcp", ":0")
	defer listener.Close()
	if err != nil {
		return 0, err
	}
	port := listener.Addr().(*net.TCPAddr).Port
	return port, nil
}

// CreateTempFileFromString creates a tempory file containing 'content'
func CreateTempFileFromString(content string, filemode os.FileMode) (*os.File, error) {
	f, err := ioutil.TempFile("/tmp", "") // TODO Windows friendly
	if err != nil {
		return nil, err
	}
	_, err = f.WriteString(content)
	if err != nil {
		log.Warnf("Error writing string: %v", err)
	}

	err = f.Chmod(filemode)
	if err != nil {
		log.Warnf("Error changing directory: %v", err)
	}

	err = f.Close()
	if err != nil {
		log.Warnf("Error closing file: %v", err)
	}

	return f, nil
}

func isTunnelReady(port int) bool {
	// Try to create a server with the port
	server, err := net.Listen("tcp", fmt.Sprintf("127.0.0.1:%d", port))
	if err != nil {
		return true
	}
	err = server.Close()
	if err != nil {
		log.Warnf("Error closing server: %v", err)
	}
	return false

}

// createTunnel create SSH from local host to remote host through gateway
// if localPort is set to 0 then it's  automatically choosed
func createTunnel(cfg *SSHConfig) (*SSHTunnel, error) {
	f, err := CreateTempFileFromString(cfg.GatewayConfig.PrivateKey, 0400)
	if err != nil {
		return nil, err
	}
	localPort := cfg.LocalPort
	if localPort == 0 {
		localPort, err = getFreePort()
		if err != nil {
			return nil, err
		}
	}

	options := "-q -oServerAliveInterval=60 -oStrictHostKeyChecking=no -oUserKnownHostsFile=/dev/null -oPubkeyAuthentication=yes -oPasswordAuthentication=no"
	cmdString := fmt.Sprintf("ssh -i %s -NL %d:%s:%d %s@%s %s -p %d",
		f.Name(),
		localPort,
		cfg.Host,
		cfg.Port,
		cfg.GatewayConfig.User,
		cfg.GatewayConfig.Host,
		options,
		cfg.GatewayConfig.Port,
	)
	cmd := exec.Command("sh", "-c", cmdString)
	err = cmd.Start()
	//	err = cmd.Wait()
	if err != nil {
		return nil, err
	}

	for nbiter := 0; !isTunnelReady(localPort) && nbiter < 100; nbiter++ {
		time.Sleep(10 * time.Millisecond)
	}
	return &SSHTunnel{
		port:      localPort,
		cmd:       cmd,
		cmdString: cmdString,
		keyFile:   f,
	}, nil
}

// SSHCommand defines a SSH command
type SSHCommand struct {
	cmd     *exec.Cmd
	tunnels []*SSHTunnel
	keyFile *os.File
}

func (c *SSHCommand) closeTunnels() error {
	var err error
	for _, t := range c.tunnels {
		err = t.Close()
	}
	//Tunnels are imbricated only last error is significant
	if err != nil {
		log.Printf("closeTunnels: %s\n", reflect.TypeOf(err).String())
	}
	return err
}

// Wait waits for the command to exit and waits for any copying to stdin or copying from stdout or stderr to complete.
// The command must have been started by Start.
// The returned error is nil if the command runs, has no problems copying stdin, stdout, and stderr, and exits with a zero exit status.
// If the command fails to run or doesn't complete successfully, the error is of type *ExitError. Other error types may be returned for I/O problems.
// Wait also waits for the I/O loop copying from c.Stdin into the process's standard input to complete.
// Wait releases any resources associated with the cmd.
func (c *SSHCommand) Wait() error {
	err := c.cmd.Wait()
	nerr := c.end()
	if nerr != nil {
		log.Warnf("Error waiting for command end: %v", nerr)
	}
	return err

}

// Kill kills SSHCommand process and releases any resources associated with the SSHCommand.
func (c *SSHCommand) Kill() error {
	err := c.cmd.Process.Kill()
	nerr := c.end()
	if nerr != nil {
		log.Warnf("Error waiting for command end: %v", nerr)
	}
	return err
}

// StdoutPipe returns a pipe that will be connected to the command's standard output when the command starts.
// Wait will close the pipe after seeing the command exit, so most callers need not close the pipe themselves; however, an implication is that it is incorrect to call Wait before all reads from the pipe have completed.
// For the same reason, it is incorrect to call Run when using StdoutPipe.
func (c *SSHCommand) StdoutPipe() (io.ReadCloser, error) {
	return c.cmd.StdoutPipe()
}

// StderrPipe returns a pipe that will be connected to the command's standard error when the command starts.
// Wait will close the pipe after seeing the command exit, so most callers need not close the pipe themselves; however, an implication is that it is incorrect to call Wait before all reads from the pipe have completed. For the same reason, it is incorrect to use Run when using StderrPipe.
func (c *SSHCommand) StderrPipe() (io.ReadCloser, error) {
	return c.cmd.StderrPipe()
}

// StdinPipe returns a pipe that will be connected to the command's standard input when the command starts.
// The pipe will be closed automatically after Wait sees the command exit.
// A caller need only call Close to force the pipe to close sooner.
// For example, if the command being run will not exit until standard input is closed, the caller must close the pipe.
func (c *SSHCommand) StdinPipe() (io.WriteCloser, error) {
	return c.cmd.StdinPipe()
}

// Output runs the command and returns its standard output.
// Any returned error will usually be of type *ExitError.
// If c.Stderr was nil, Output populates ExitError.Stderr.
func (c *SSHCommand) Output() ([]byte, error) {
	content, err := c.cmd.Output()
	nerr := c.end()
	if nerr != nil {
		log.Warnf("Error waiting for command end: %v", nerr)
	}
	return content, err
}

// CombinedOutput runs the command and returns its combined standard
// output and standard error.
func (c *SSHCommand) CombinedOutput() ([]byte, error) {
	content, err := c.cmd.CombinedOutput()
	nerr := c.end()
	if nerr != nil {
		log.Warnf("Error waiting for command end: %v", nerr)
	}
	return content, err
}

// Start starts the specified command but does not wait for it to complete.
//
// The Wait method will return the exit code and release associated resources
// once the command exits.
func (c *SSHCommand) Start() error {
	return c.cmd.Start()
}

// Run starts the specified command and waits for it to complete.
//
// The returned error is nil if the command runs, has no problems
// copying stdin, stdout, and stderr, and exits with a zero exit
// status.
//
// If the command starts but does not complete successfully, the error is of
// type *ExitError. Other error types may be returned for other situations.
func (c *SSHCommand) Run() (int, string, string, error) {
	//	err := c.cmd.Run()
	//	c.end()
	//	return err

	// Set up the outputs (std and err)
	stdOut, err := c.StdoutPipe()
	if err != nil {
		return 0, "", "", err
	}
	stderr, err := c.StderrPipe()
	if err != nil {
		return 0, "", "", err
	}

	// Launch the command and wait for its execution
	if err = c.Start(); err != nil {
		return 0, "", "", err
	}

	msgOut, _ := ioutil.ReadAll(stdOut)
	msgErr, _ := ioutil.ReadAll(stderr)

	err = c.Wait()
	nerr := c.end()
	if nerr != nil {
		log.Warnf("Error waiting for command end: %v", nerr)
	}
	if err != nil {
		msgError, retCode, erro := ExtractRetCode(err)
		if erro != nil {
			return 0, "", "", err
		}
		return retCode, string(msgOut[:]), fmt.Sprint(string(msgErr[:]), msgError), nil
	}

	return 0, string(msgOut[:]), string(msgErr[:]), nil

}

func (c *SSHCommand) end() error {
	err1 := c.closeTunnels()
	err2 := utils.LazyRemove(c.keyFile.Name())
	if err1 != nil {
		log.Printf("closeTunnels() failed: %s\n", reflect.TypeOf(err1).String())
		return fmt.Errorf("Unable to close ssh tunnels: %s", err1.Error())
	}
	if err2 != nil {
		return fmt.Errorf("Unable to close ssh tunnels: %s", err2.Error())
	}
	return nil
}

func recCreateTunnels(ssh *SSHConfig, tunnels *[]*SSHTunnel) (*SSHTunnel, error) {
	if ssh != nil {
		tunnel, err := recCreateTunnels(ssh.GatewayConfig, tunnels)
		if err != nil {
			return nil, err
		}
		cfg := ssh
		if tunnel != nil {
			gateway := *ssh.GatewayConfig
			gateway.Port = tunnel.port
			gateway.Host = "127.0.0.1"
			cfg.GatewayConfig = &gateway
		}
		if cfg.GatewayConfig != nil {
			tunnel, err = createTunnel(cfg)
			if err != nil {
				return nil, err
			}
			*tunnels = append(*tunnels, tunnel)
			return tunnel, err
		}
		return nil, nil
	}
	return nil, nil

}

func (ssh *SSHConfig) CreateTunnels() ([]*SSHTunnel, *SSHConfig, error) {
	var tunnels []*SSHTunnel
	tunnel, err := recCreateTunnels(ssh, &tunnels)
	if err != nil {
		if err != nil {
			return nil, nil, fmt.Errorf("Unable to create SSH Tunnels : %s", err.Error())
		}
	}
	sshConfig := *ssh
	if tunnel == nil {
		return nil, &sshConfig, nil
	}

	if ssh.GatewayConfig != nil {
		if err != nil {
			return nil, nil, fmt.Errorf("Unable to create SSH Tunnel : %s", err.Error())
		}
		sshConfig.Port = tunnel.port
		sshConfig.Host = "127.0.0.1"
		tunnels = append(tunnels, tunnel)
	}
	return tunnels, &sshConfig, nil
}

func createSSHCmd(sshConfig *SSHConfig, cmdString string, withSudo bool) (string, *os.File, error) {
	f, err := CreateTempFileFromString(sshConfig.PrivateKey, 0400)
	if err != nil {
		return "", nil, fmt.Errorf("Unable to create temporary key file: %s", err.Error())
	}
	//defer os.Remove(f.Name())
	options := "-q -oLogLevel=error -oStrictHostKeyChecking=no -oUserKnownHostsFile=/dev/null -oPubkeyAuthentication=yes -oPasswordAuthentication=no"

	sshCmdString := fmt.Sprintf("ssh -i %s %s -p %d %s@%s",
		f.Name(),
		options,
		sshConfig.Port,
		sshConfig.User,
		sshConfig.Host,
	)

	sudoOpt := ""
	if withSudo {
		// tty option is required for some command like ls
		sudoOpt = " -t sudo"
	}

	if cmdString != "" {
		sshCmdString = sshCmdString + fmt.Sprintf("%s bash <<'ENDSSH'\n%s\nENDSSH", sudoOpt, cmdString)
	}
	return sshCmdString, f, nil

}

// Command returns the cmd struct to execute cmdString remotely
func (ssh *SSHConfig) Command(cmdString string) (*SSHCommand, error) {
	return ssh.command(cmdString, false)
}

// SudoCommand returns the cmd struct to execute cmdString remotely. Command is executed with sudo
func (ssh *SSHConfig) SudoCommand(cmdString string) (*SSHCommand, error) {
	return ssh.command(cmdString, true)
}

func (ssh *SSHConfig) command(cmdString string, withSudo bool) (*SSHCommand, error) {
	tunnels, sshConfig, err := ssh.CreateTunnels()
	if err != nil {
		return nil, fmt.Errorf("Unable to create command : %s", err.Error())
	}
	sshCmdString, keyFile, err := createSSHCmd(sshConfig, cmdString, withSudo)
	if err != nil {
		return nil, fmt.Errorf("Unable to create command : %s", err.Error())
	}
	cmd := exec.Command("bash", "-c", sshCmdString)
	sshCommand := SSHCommand{
		cmd:     cmd,
		tunnels: tunnels,
		keyFile: keyFile,
	}
	return &sshCommand, nil
}

// WaitServerReady waits until the SSH server is ready
// the 'timeout' parameter is in minutes
func (ssh *SSHConfig) WaitServerReady(timeout time.Duration) error {
	err := retry.WhileUnsuccessfulDelay5Seconds(
		func() error {
<<<<<<< HEAD
			cmd, err := ssh.Command("sudo cat /var/tmp/user_data.done")
			if err != nil {
				return err
			}

=======
			cmd, _ := ssh.Command("sudo cat /var/tmp/user_data.done")
>>>>>>> 4ad2dbf7
			retcode, _, stderr, err := cmd.Run()
			if err != nil {
				return err
			}
			if retcode != 0 {
				if retcode == 255 {
					return fmt.Errorf("ssh not ready")
				}
				log.Debugf(stderr)
				return fmt.Errorf("%s", stderr)
			}
			return nil
		},
		timeout,
	)
	if err != nil {
<<<<<<< HEAD
		logCmd, err := ssh.Command("sudo cat /var/tmp/user_data.log")
		if err != nil {
			return err
		}

=======
		logCmd, _ := ssh.Command("sudo cat /var/tmp/user_data.log")
>>>>>>> 4ad2dbf7
		retcode, stdout, stderr, logErr := logCmd.Run()
		if logErr == nil {
			if retcode == 0 {
				return fmt.Errorf("server '%s' is not ready yet: %s, Log content of file user_data.log: %s", ssh.Host, err.Error(), stdout)
			}
			return fmt.Errorf("server '%s' is not ready yet: %s, Error reading user_data.log: %s", ssh.Host, err.Error(), stderr)
		}

		return fmt.Errorf("server '%s' is not ready yet: %s", ssh.Host, err.Error())
	}
	return nil
}

// Copy copy a file/directory from/to local to/from remote
func (ssh *SSHConfig) Copy(remotePath, localPath string, isUpload bool) (int, string, string, error) {
	tunnels, sshConfig, err := ssh.CreateTunnels()
	if err != nil {
		return 0, "", "", fmt.Errorf("Unable to create tunnels : %s", err.Error())
	}

	identityfile, err := CreateTempFileFromString(sshConfig.PrivateKey, 0400)
	if err != nil {
		return 0, "", "", fmt.Errorf("Unable to create temporary key file: %s", err.Error())
	}

	cmdTemplate, err := template.New("Command").Parse("scp -i {{.IdentityFile}} -P {{.Port}} {{.Options}} {{if .IsUpload}}{{.LocalPath}} {{.User}}@{{.Host}}:{{.RemotePath}}{{else}}{{.User}}@{{.Host}}:{{.RemotePath}} {{.LocalPath}}{{end}}")
	if err != nil {
		return 0, "", "", fmt.Errorf("Error parsing command template: %s", err.Error())
	}

	var copyCommand bytes.Buffer
	if err := cmdTemplate.Execute(&copyCommand, struct {
		IdentityFile string
		Port         int
		Options      string
		User         string
		Host         string
		RemotePath   string
		LocalPath    string
		IsUpload     bool
	}{
		IdentityFile: identityfile.Name(),
		Port:         sshConfig.Port,
		Options:      "-q -oLogLevel=error -oStrictHostKeyChecking=no -oUserKnownHostsFile=/dev/null -oPubkeyAuthentication=yes -oPasswordAuthentication=no",
		User:         sshConfig.User,
		Host:         sshConfig.Host,
		RemotePath:   remotePath,
		LocalPath:    localPath,
		IsUpload:     isUpload,
	}); err != nil {
		return 0, "", "", fmt.Errorf("Error executing template: %s", err.Error())
	}

	sshCmdString := copyCommand.String()
	log.Debugf("Running ssh command: [%s]", sshCmdString)

	cmd := exec.Command("bash", "-c", sshCmdString)
	sshCommand := SSHCommand{
		cmd:     cmd,
		tunnels: tunnels,
		keyFile: identityfile,
	}

	return sshCommand.Run()
}

// Exec executes the cmd using ssh
func (ssh *SSHConfig) Exec(cmdString string) error {
	tunnels, sshConfig, err := ssh.CreateTunnels()
	if err != nil {
		for _, t := range tunnels {
			nerr := t.Close()
			if nerr != nil {
				log.Warnf("Error closing ssh tunnel: %v", nerr)
			}
		}
		return fmt.Errorf("Unable to create command : %s", err.Error())
	}
	sshCmdString, keyFile, err := createSSHCmd(sshConfig, cmdString, false)
	if err != nil {
		for _, t := range tunnels {
			nerr := t.Close()
			if nerr != nil {
				log.Warnf("Error closing ssh tunnel: %v", nerr)
			}
		}
		if keyFile != nil {
			nerr := utils.LazyRemove(keyFile.Name())
			if nerr != nil {
				log.Warnf("Error removing file %v", nerr)
			}
		}
		return fmt.Errorf("Unable to create command : %s", err.Error())
	}
	bash, err := exec.LookPath("bash")
	if err != nil {
		for _, t := range tunnels {
			nerr := t.Close()
			if nerr != nil {
				log.Warnf("Error closing ssh tunnel: %v", nerr)
			}
		}
		if keyFile != nil {
			nerr := utils.LazyRemove(keyFile.Name())
			if nerr != nil {
				log.Warnf("Error removing file %v", nerr)
			}
		}
		return fmt.Errorf("Unable to create command : %s", err.Error())
	}
	var args []string
	if cmdString == "" {
		args = []string{sshCmdString}
	} else {
		args = []string{"-c", sshCmdString}
	}
	err = syscall.Exec(bash, args, nil)
	nerr := utils.LazyRemove(keyFile.Name())
	if nerr != nil {
	}
	return err
}

// Enter Enter to interactive shell
func (ssh *SSHConfig) Enter() error {
	tunnels, sshConfig, err := ssh.CreateTunnels()
	if err != nil {
		for _, t := range tunnels {
			nerr := t.Close()
			if nerr != nil {
				log.Warnf("Error closing ssh tunnel: %v", nerr)
			}
		}
		return fmt.Errorf("Unable to create command : %s", err.Error())
	}

	sshCmdString, keyFile, err := createSSHCmd(sshConfig, "", false)
	if err != nil {
		for _, t := range tunnels {
			nerr := t.Close()
			if nerr != nil {
				log.Warnf("Error closing ssh tunnel: %v", nerr)
			}
		}
		if keyFile != nil {
			nerr := utils.LazyRemove(keyFile.Name())
			if nerr != nil {
				log.Warnf("Error removing file %v", nerr)
			}
		}
		return fmt.Errorf("Unable to create command : %s", err.Error())
	}

	bash, err := exec.LookPath("bash")
	if err != nil {
		for _, t := range tunnels {
			nerr := t.Close()
			if nerr != nil {
				log.Warnf("Error closing ssh tunnel: %v", nerr)
			}
		}
		if keyFile != nil {
			nerr := utils.LazyRemove(keyFile.Name())
			if nerr != nil {
				log.Warnf("Error removing file %v", nerr)
			}
		}
		return fmt.Errorf("Unable to create command : %s", err.Error())
	}

	proc := exec.Command(bash, "-c", sshCmdString)
	proc.Stdin = os.Stdin
	proc.Stdout = os.Stdout
	proc.Stderr = os.Stderr
	err = proc.Run()
	nerr := utils.LazyRemove(keyFile.Name())
	if nerr != nil {
		log.Warnf("Error removing file %v", nerr)
	}
	return err
}

// CommandContext is like Command but includes a context.
//
// The provided context is used to kill the process (by calling
// os.Process.Kill) if the context becomes done before the command
// completes on its own.
func (ssh *SSHConfig) CommandContext(ctx context.Context, cmdString string) (*SSHCommand, error) {
	tunnels, sshConfig, err := ssh.CreateTunnels()
	if err != nil {
		return nil, fmt.Errorf("Unable to create command : %s", err.Error())
	}
	sshCmdString, keyFile, err := createSSHCmd(sshConfig, cmdString, false)
	if err != nil {
		return nil, fmt.Errorf("Unable to create command : %s", err.Error())
	}

	cmd := exec.CommandContext(ctx, "bash", "-c", sshCmdString)
	sshCommand := SSHCommand{
		cmd:     cmd,
		tunnels: tunnels,
		keyFile: keyFile,
	}
	return &sshCommand, nil
}

// CreateKeyPair creates a key pair
func CreateKeyPair() (publicKeyBytes []byte, privateKeyBytes []byte, err error) {
	privateKey, _ := rsa.GenerateKey(rand.Reader, 2048)
	publicKey := privateKey.PublicKey
	pub, err := ssh.NewPublicKey(&publicKey)
	if err != nil {
		return nil, nil, err
	}

	publicKeyBytes = ssh.MarshalAuthorizedKey(pub)

	priBytes := x509.MarshalPKCS1PrivateKey(privateKey)
	privateKeyBytes = pem.EncodeToMemory(
		&pem.Block{
			Type:  "RSA PRIVATE KEY",
			Bytes: priBytes,
		},
	)
	return publicKeyBytes, privateKeyBytes, nil
}<|MERGE_RESOLUTION|>--- conflicted
+++ resolved
@@ -113,7 +113,7 @@
 	Host          string
 	PrivateKey    string
 	Port          int
-	LocalPort     int
+	LocalPort	  int
 	GatewayConfig *SSHConfig
 	cmdTpl        string
 }
@@ -532,15 +532,11 @@
 func (ssh *SSHConfig) WaitServerReady(timeout time.Duration) error {
 	err := retry.WhileUnsuccessfulDelay5Seconds(
 		func() error {
-<<<<<<< HEAD
 			cmd, err := ssh.Command("sudo cat /var/tmp/user_data.done")
 			if err != nil {
 				return err
 			}
 
-=======
-			cmd, _ := ssh.Command("sudo cat /var/tmp/user_data.done")
->>>>>>> 4ad2dbf7
 			retcode, _, stderr, err := cmd.Run()
 			if err != nil {
 				return err
@@ -557,24 +553,20 @@
 		timeout,
 	)
 	if err != nil {
-<<<<<<< HEAD
 		logCmd, err := ssh.Command("sudo cat /var/tmp/user_data.log")
 		if err != nil {
 			return err
 		}
 
-=======
-		logCmd, _ := ssh.Command("sudo cat /var/tmp/user_data.log")
->>>>>>> 4ad2dbf7
 		retcode, stdout, stderr, logErr := logCmd.Run()
 		if logErr == nil {
 			if retcode == 0 {
-				return fmt.Errorf("server '%s' is not ready yet: %s, Log content of file user_data.log: %s", ssh.Host, err.Error(), stdout)
-			}
-			return fmt.Errorf("server '%s' is not ready yet: %s, Error reading user_data.log: %s", ssh.Host, err.Error(), stderr)
-		}
-
-		return fmt.Errorf("server '%s' is not ready yet: %s", ssh.Host, err.Error())
+				return fmt.Errorf("server '%s' is not ready yet : %s, Log content of file user_data.log: %s", ssh.Host, err.Error(), stdout)
+			}
+			return fmt.Errorf("server '%s' is not ready yet : %s, Error reading user_data.log: %s", ssh.Host, err.Error(), stderr)
+		}
+
+		return fmt.Errorf("server '%s' is not ready yet : %s", ssh.Host, err.Error())
 	}
 	return nil
 }
